--- conflicted
+++ resolved
@@ -1,244 +1,240 @@
-﻿using System.Collections.Generic;
-using System.Collections.Immutable;
-using System.Linq;
-using Microsoft.CodeAnalysis;
-using Microsoft.CodeAnalysis.CSharp.Syntax;
-using System;
-
-namespace D2L.CodeStyle.Analyzers.Common {
-
-	[Flags]
-	public enum MutabilityInspectionFlags {
-		Default = 0,
-		AllowUnsealed = 1,
-		IgnoreImmutabilityAttribute = 2,
-	}
-
-	public sealed class MutabilityInspector {
-
-		/// <summary>
-		/// A list of known immutable types
-		/// </summary>
-		private static readonly ImmutableHashSet<string> KnownImmutableTypes = new HashSet<string> {
-			"Newtonsoft.Json.JsonSerializer",
-			"System.ComponentModel.TypeConverter",
-			"System.DateTime",
-			"System.Guid",
-			"System.Lazy",
-			"System.Reflection.ConstructorInfo",
-			"System.Reflection.FieldInfo",
-			"System.Reflection.MemberInfo",
-			"System.Reflection.MethodInfo",
-			"System.Reflection.PropertyInfo",
-			"System.Text.RegularExpressions.Regex",
-			"System.TimeSpan",
-			"System.Type",
-			"System.Uri",
-			"System.String",
-<<<<<<< HEAD
-=======
-			"System.StringComparer",
-			"System.Workflow.ComponentModel.DependencyProperty",
->>>>>>> 295a3788
-			"System.Xml.Serialization.XmlSerializer"
-		}.ToImmutableHashSet();
-
-		/// <summary>
-		/// A list of marked immutable types owned externally.
-		/// </summary>
-		private static readonly ImmutableHashSet<string> MarkedImmutableTypes = new HashSet<string> {
-			"System.StringComparer"
-		}.ToImmutableHashSet();
-
-
-		/// <summary>
-		/// A list of immutable collections types (i.e., safe collection types)
-		/// </summary>
-		private static readonly ImmutableHashSet<string> ImmutableCollectionTypes = new HashSet<string> {
-			"System.Collections.Immutable.ImmutableArray",
-			"System.Collections.Immutable.ImmutableDictionary",
-			"System.Collections.Immutable.ImmutableHashSet",
-			"System.Collections.Immutable.ImmutableList",
-			"System.Collections.Immutable.ImmutableQueue",
-			"System.Collections.Immutable.ImmutableSortedDictionary",
-			"System.Collections.Immutable.ImmutableSortedSet",
-			"System.Collections.Immutable.ImmutableStack",
-			"System.Collections.Generic.IReadOnlyList",
-			"System.Collections.Generic.IReadOnlyDictionary",
-			"System.Collections.Generic.IEnumerable",
-		}.ToImmutableHashSet();
-
-		/// <summary>
-		/// Determine if a given type is mutable.
-		/// </summary>
-		/// <param name="type">The type to determine mutability for.</param>
-		/// <returns>Whether the type is mutable.</returns>
-		public bool IsTypeMutable(
-			ITypeSymbol type,
-			MutabilityInspectionFlags flags = MutabilityInspectionFlags.Default
-		) {
-			var typesInCurrentCycle = new HashSet<ITypeSymbol>();
-			var result = IsTypeMutableRecursive( type, flags, typesInCurrentCycle );
-			return result;
-		}
-
-		private bool IsTypeMutableRecursive(
-			ITypeSymbol type,
-			MutabilityInspectionFlags flags,
-			HashSet<ITypeSymbol> typeStack
-		) {
-			if( type.IsValueType ) {
-				return false;
-			}
-
-			if( type.TypeKind == TypeKind.Array ) {
-				return true;
-			}
-
-			if( KnownImmutableTypes.Contains( type.GetFullTypeName() ) ) {
-				return false;
-			}
-
-			if( !flags.HasFlag( MutabilityInspectionFlags.IgnoreImmutabilityAttribute ) && IsTypeMarkedImmutable( type ) ) {
-				return false;
-			}
-
-			if( typeStack.Contains( type ) ) {
-				// We have a cycle. If we're here, it means that either some read-only member causes the cycle (via IsMemberMutableRecursive), 
-				// or a generic parameter to a type causes the cycle (via IsTypeMutableRecursive). This is safe if the checks above have 
-				// passed and the remaining members are read-only immutable. So we can skip the current check, and allow the type to continue 
-				// to be evaluated.
-				return false;
-			}
-
-			typeStack.Add( type );
-			try {
-
-				if( ImmutableCollectionTypes.Contains( type.GetFullTypeName() ) ) {
-					var namedType = type as INamedTypeSymbol;
-					bool isMutable = namedType.TypeArguments.Any( t => IsTypeMutableRecursive( t, MutabilityInspectionFlags.Default, typeStack ) );
-					return isMutable;
-				}
-
-				if( type.TypeKind == TypeKind.Interface ) {
-					return true;
-				}
-
-				if( !flags.HasFlag( MutabilityInspectionFlags.AllowUnsealed )
-						&& type.TypeKind == TypeKind.Class
-						&& !type.IsSealed
-					) {
-					return true;
-				}
-
-				foreach( ISymbol member in type.GetNonStaticMembers() ) {
-					if( IsMemberMutableRecursive( member, MutabilityInspectionFlags.Default, typeStack ) ) {
-						return true;
-					}
-				}
-
-				return false;
-
-			} finally {
-				typeStack.Remove( type );
-			}
-		}
-
-		private bool IsMemberMutableRecursive(
-			ISymbol symbol,
-			MutabilityInspectionFlags flags,
-			HashSet<ITypeSymbol> typeStack
-		) {
-
-			switch( symbol.Kind ) {
-
-				case SymbolKind.Property:
-
-					var prop = (IPropertySymbol)symbol;
-
-					var sourceTree = prop.DeclaringSyntaxReferences.FirstOrDefault();
-					var declarationSyntax = sourceTree?.GetSyntax() as PropertyDeclarationSyntax;
-					if( declarationSyntax != null && declarationSyntax.IsPropertyGetterImplemented() ) {
-						// property has getter with body; it is either backed by a field, or is a static function; ignore
-						return false;
-					}
-
-					if( IsPropertyMutable( prop ) ) {
-						return true;
-					}
-
-					if( IsTypeMutableRecursive( prop.Type, flags, typeStack ) ) {
-						return true;
-					}
-
-					return false;
-
-				case SymbolKind.Field:
-
-					var field = (IFieldSymbol)symbol;
-
-					if( IsFieldMutable( field ) ) {
-						return true;
-					}
-
-					if( IsTypeMutableRecursive( field.Type, flags, typeStack ) ) {
-						return true;
-					}
-
-					return false;
-
-				case SymbolKind.Method:
-				case SymbolKind.NamedType:
-					// ignore these symbols, because they do not contribute to immutability
-					return false;
-
-				default:
-					// we've got a member (event, etc.) that we can't currently be smart about, so fail
-					return true;
-			}
-		}
-
-		public bool IsTypeMarkedImmutable( ITypeSymbol symbol ) {
-			if( MarkedImmutableTypes.Contains( symbol.GetFullTypeName() ) ) {
-				return true;
-			}
-			if( symbol.GetAttributes().Any( a => a.AttributeClass.Name == "Immutable" ) ) {
-				return true;
-			}
-			if( symbol.Interfaces.Any( IsTypeMarkedImmutable ) ) {
-				return true;
-			}
-			if( symbol.BaseType != null && IsTypeMarkedImmutable( symbol.BaseType ) ) {
-				return true;
-			}
-			return false;
-		}
-
-		/// <summary>
-		/// Determine if a property is mutable.
-		/// This does not check if the type of the property is also mutable; use <see cref="IsTypeMutable"/> for that.
-		/// </summary>
-		/// <param name="prop">The property to check for mutability.</param>
-		/// <returns>Determines whether the property is mutable.</returns>
-		public bool IsPropertyMutable( IPropertySymbol prop ) {
-			if( prop.IsReadOnly ) {
-				return false;
-			}
-			return true;
-		}
-
-		/// <summary>
-		/// Determine if a field is mutable.
-		/// This does not check if the type of the field is also mutable; use <see cref="IsTypeMutable"/> for that.
-		/// </summary>
-		/// <param name="field">The field to check for mutability.</param>
-		/// <returns>Determines whether the property is mutable.</returns>
-		public bool IsFieldMutable( IFieldSymbol field ) {
-			if( field.IsReadOnly ) {
-				return false;
-			}
-			return true;
-		}
-
-	}
-}
+﻿using System.Collections.Generic;
+using System.Collections.Immutable;
+using System.Linq;
+using Microsoft.CodeAnalysis;
+using Microsoft.CodeAnalysis.CSharp.Syntax;
+using System;
+
+namespace D2L.CodeStyle.Analyzers.Common {
+
+	[Flags]
+	public enum MutabilityInspectionFlags {
+		Default = 0,
+		AllowUnsealed = 1,
+		IgnoreImmutabilityAttribute = 2,
+	}
+
+	public sealed class MutabilityInspector {
+
+		/// <summary>
+		/// A list of known immutable types
+		/// </summary>
+		private static readonly ImmutableHashSet<string> KnownImmutableTypes = new HashSet<string> {
+			"Newtonsoft.Json.JsonSerializer",
+			"System.ComponentModel.TypeConverter",
+			"System.DateTime",
+			"System.Guid",
+			"System.Lazy",
+			"System.Reflection.ConstructorInfo",
+			"System.Reflection.FieldInfo",
+			"System.Reflection.MemberInfo",
+			"System.Reflection.MethodInfo",
+			"System.Reflection.PropertyInfo",
+			"System.Text.RegularExpressions.Regex",
+			"System.TimeSpan",
+			"System.Type",
+			"System.Uri",
+			"System.String",
+			"System.Workflow.ComponentModel.DependencyProperty",
+			"System.Xml.Serialization.XmlSerializer"
+		}.ToImmutableHashSet();
+
+		/// <summary>
+		/// A list of marked immutable types owned externally.
+		/// </summary>
+		private static readonly ImmutableHashSet<string> MarkedImmutableTypes = new HashSet<string> {
+			"System.StringComparer"
+		}.ToImmutableHashSet();
+
+
+		/// <summary>
+		/// A list of immutable collections types (i.e., safe collection types)
+		/// </summary>
+		private static readonly ImmutableHashSet<string> ImmutableCollectionTypes = new HashSet<string> {
+			"System.Collections.Immutable.ImmutableArray",
+			"System.Collections.Immutable.ImmutableDictionary",
+			"System.Collections.Immutable.ImmutableHashSet",
+			"System.Collections.Immutable.ImmutableList",
+			"System.Collections.Immutable.ImmutableQueue",
+			"System.Collections.Immutable.ImmutableSortedDictionary",
+			"System.Collections.Immutable.ImmutableSortedSet",
+			"System.Collections.Immutable.ImmutableStack",
+			"System.Collections.Generic.IReadOnlyList",
+			"System.Collections.Generic.IReadOnlyDictionary",
+			"System.Collections.Generic.IEnumerable",
+		}.ToImmutableHashSet();
+
+		/// <summary>
+		/// Determine if a given type is mutable.
+		/// </summary>
+		/// <param name="type">The type to determine mutability for.</param>
+		/// <returns>Whether the type is mutable.</returns>
+		public bool IsTypeMutable(
+			ITypeSymbol type,
+			MutabilityInspectionFlags flags = MutabilityInspectionFlags.Default
+		) {
+			var typesInCurrentCycle = new HashSet<ITypeSymbol>();
+			var result = IsTypeMutableRecursive( type, flags, typesInCurrentCycle );
+			return result;
+		}
+
+		private bool IsTypeMutableRecursive(
+			ITypeSymbol type,
+			MutabilityInspectionFlags flags,
+			HashSet<ITypeSymbol> typeStack
+		) {
+			if( type.IsValueType ) {
+				return false;
+			}
+
+			if( type.TypeKind == TypeKind.Array ) {
+				return true;
+			}
+
+			if( KnownImmutableTypes.Contains( type.GetFullTypeName() ) ) {
+				return false;
+			}
+
+			if( !flags.HasFlag( MutabilityInspectionFlags.IgnoreImmutabilityAttribute ) && IsTypeMarkedImmutable( type ) ) {
+				return false;
+			}
+
+			if( typeStack.Contains( type ) ) {
+				// We have a cycle. If we're here, it means that either some read-only member causes the cycle (via IsMemberMutableRecursive), 
+				// or a generic parameter to a type causes the cycle (via IsTypeMutableRecursive). This is safe if the checks above have 
+				// passed and the remaining members are read-only immutable. So we can skip the current check, and allow the type to continue 
+				// to be evaluated.
+				return false;
+			}
+
+			typeStack.Add( type );
+			try {
+
+				if( ImmutableCollectionTypes.Contains( type.GetFullTypeName() ) ) {
+					var namedType = type as INamedTypeSymbol;
+					bool isMutable = namedType.TypeArguments.Any( t => IsTypeMutableRecursive( t, MutabilityInspectionFlags.Default, typeStack ) );
+					return isMutable;
+				}
+
+				if( type.TypeKind == TypeKind.Interface ) {
+					return true;
+				}
+
+				if( !flags.HasFlag( MutabilityInspectionFlags.AllowUnsealed )
+						&& type.TypeKind == TypeKind.Class
+						&& !type.IsSealed
+					) {
+					return true;
+				}
+
+				foreach( ISymbol member in type.GetNonStaticMembers() ) {
+					if( IsMemberMutableRecursive( member, MutabilityInspectionFlags.Default, typeStack ) ) {
+						return true;
+					}
+				}
+
+				return false;
+
+			} finally {
+				typeStack.Remove( type );
+			}
+		}
+
+		private bool IsMemberMutableRecursive(
+			ISymbol symbol,
+			MutabilityInspectionFlags flags,
+			HashSet<ITypeSymbol> typeStack
+		) {
+
+			switch( symbol.Kind ) {
+
+				case SymbolKind.Property:
+
+					var prop = (IPropertySymbol)symbol;
+
+					var sourceTree = prop.DeclaringSyntaxReferences.FirstOrDefault();
+					var declarationSyntax = sourceTree?.GetSyntax() as PropertyDeclarationSyntax;
+					if( declarationSyntax != null && declarationSyntax.IsPropertyGetterImplemented() ) {
+						// property has getter with body; it is either backed by a field, or is a static function; ignore
+						return false;
+					}
+
+					if( IsPropertyMutable( prop ) ) {
+						return true;
+					}
+
+					if( IsTypeMutableRecursive( prop.Type, flags, typeStack ) ) {
+						return true;
+					}
+
+					return false;
+
+				case SymbolKind.Field:
+
+					var field = (IFieldSymbol)symbol;
+
+					if( IsFieldMutable( field ) ) {
+						return true;
+					}
+
+					if( IsTypeMutableRecursive( field.Type, flags, typeStack ) ) {
+						return true;
+					}
+
+					return false;
+
+				case SymbolKind.Method:
+				case SymbolKind.NamedType:
+					// ignore these symbols, because they do not contribute to immutability
+					return false;
+
+				default:
+					// we've got a member (event, etc.) that we can't currently be smart about, so fail
+					return true;
+			}
+		}
+
+		public bool IsTypeMarkedImmutable( ITypeSymbol symbol ) {
+			if( MarkedImmutableTypes.Contains( symbol.GetFullTypeName() ) ) {
+				return true;
+			}
+			if( symbol.GetAttributes().Any( a => a.AttributeClass.Name == "Immutable" ) ) {
+				return true;
+			}
+			if( symbol.Interfaces.Any( IsTypeMarkedImmutable ) ) {
+				return true;
+			}
+			if( symbol.BaseType != null && IsTypeMarkedImmutable( symbol.BaseType ) ) {
+				return true;
+			}
+			return false;
+		}
+
+		/// <summary>
+		/// Determine if a property is mutable.
+		/// This does not check if the type of the property is also mutable; use <see cref="IsTypeMutable"/> for that.
+		/// </summary>
+		/// <param name="prop">The property to check for mutability.</param>
+		/// <returns>Determines whether the property is mutable.</returns>
+		public bool IsPropertyMutable( IPropertySymbol prop ) {
+			if( prop.IsReadOnly ) {
+				return false;
+			}
+			return true;
+		}
+
+		/// <summary>
+		/// Determine if a field is mutable.
+		/// This does not check if the type of the field is also mutable; use <see cref="IsTypeMutable"/> for that.
+		/// </summary>
+		/// <param name="field">The field to check for mutability.</param>
+		/// <returns>Determines whether the property is mutable.</returns>
+		public bool IsFieldMutable( IFieldSymbol field ) {
+			if( field.IsReadOnly ) {
+				return false;
+			}
+			return true;
+		}
+
+	}
+}