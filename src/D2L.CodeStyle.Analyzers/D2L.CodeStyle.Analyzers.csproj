--- conflicted
+++ resolved
@@ -1,37 +1,33 @@
-﻿<Project Sdk="Microsoft.NET.Sdk">
-
-  <PropertyGroup>
-    <TargetFramework>netstandard1.3</TargetFramework>
-    <LangVersion>7.3</LangVersion>
-
-    <Title>D2L.CodeStyle.Analyzers</Title>
-    <Product>D2L.CodeStyle</Product>
-    <Description>D2L.CodeStyle analyzers</Description>
-<<<<<<< HEAD
-    <Version>0.122.0-beta3</Version>
-=======
-    <Version>0.122.0</Version>
->>>>>>> 0dbaefa7
-    <PackageLicenseExpression>Apache-2.0</PackageLicenseExpression>
-    <PackageProjectUrl>https://github.com/Brightspace/D2L.CodeStyle</PackageProjectUrl>
-    <Authors>D2L</Authors>
-    <Company>D2L Corporation</Company>
-    <Copyright>Copyright © D2L Corporation 2019</Copyright>
-    <DevelopmentDependency>true</DevelopmentDependency>
-
-    <GeneratePackageOnBuild>True</GeneratePackageOnBuild>
-    <IncludeBuildOutput>False</IncludeBuildOutput>
-    <IncludeSymbols>True</IncludeSymbols>
-  </PropertyGroup>
-
-  <ItemGroup>
-    <None Include="tools\*.ps1" Pack="true" PackagePath="tools" />
-    <None Include="$(OutputPath)\$(AssemblyName).dll" Pack="true" PackagePath="analyzers/dotnet/cs" Visible="false" />
-  </ItemGroup>
-
-  <ItemGroup>
-    <PackageReference Include="Microsoft.CodeAnalysis.CSharp.Workspaces" Version="2.8.2" PrivateAssets="All" />
-    <PackageReference Include="System.Collections.Immutable" Version="1.3.1" PrivateAssets="All" />
-  </ItemGroup>
-
-</Project>
+﻿<Project Sdk="Microsoft.NET.Sdk">
+
+  <PropertyGroup>
+    <TargetFramework>netstandard1.3</TargetFramework>
+    <LangVersion>7.3</LangVersion>
+
+    <Title>D2L.CodeStyle.Analyzers</Title>
+    <Product>D2L.CodeStyle</Product>
+    <Description>D2L.CodeStyle analyzers</Description>
+    <Version>0.124.0-beta1</Version>
+    <PackageLicenseExpression>Apache-2.0</PackageLicenseExpression>
+    <PackageProjectUrl>https://github.com/Brightspace/D2L.CodeStyle</PackageProjectUrl>
+    <Authors>D2L</Authors>
+    <Company>D2L Corporation</Company>
+    <Copyright>Copyright © D2L Corporation 2019</Copyright>
+    <DevelopmentDependency>true</DevelopmentDependency>
+
+    <GeneratePackageOnBuild>True</GeneratePackageOnBuild>
+    <IncludeBuildOutput>False</IncludeBuildOutput>
+    <IncludeSymbols>True</IncludeSymbols>
+  </PropertyGroup>
+
+  <ItemGroup>
+    <None Include="tools\*.ps1" Pack="true" PackagePath="tools" />
+    <None Include="$(OutputPath)\$(AssemblyName).dll" Pack="true" PackagePath="analyzers/dotnet/cs" Visible="false" />
+  </ItemGroup>
+
+  <ItemGroup>
+    <PackageReference Include="Microsoft.CodeAnalysis.CSharp.Workspaces" Version="2.8.2" PrivateAssets="All" />
+    <PackageReference Include="System.Collections.Immutable" Version="1.3.1" PrivateAssets="All" />
+  </ItemGroup>
+
+</Project>