--- conflicted
+++ resolved
@@ -1,227 +1,222 @@
-﻿using System.Collections.Generic;
-using System.Collections.Immutable;
-using System.Linq;
-using D2L.CodeStyle.Analyzers.Common;
-using D2L.CodeStyle.Analyzers.Common.DependencyInjection;
-using D2L.CodeStyle.Analyzers.Extensions;
-using Microsoft.CodeAnalysis;
-using Microsoft.CodeAnalysis.CSharp;
-using Microsoft.CodeAnalysis.CSharp.Syntax;
-using Microsoft.CodeAnalysis.Diagnostics;
-
-namespace D2L.CodeStyle.Analyzers.DependencyRegistrations {
-	[DiagnosticAnalyzer( LanguageNames.CSharp )]
-	public sealed class DependencyRegistrationsAnalyzer : DiagnosticAnalyzer {
-
-		// It might be worthwhile to refactor this to an attribute instead later.
-		private static readonly IImmutableSet<string> s_blessedClasses = ImmutableHashSet.Create(
-			"D2L.LP.Extensibility.Activation.Domain.DependencyRegistryExtensionPointExtensions",
-			"D2L.LP.Extensibility.Activation.Domain.DynamicObjectFactoryRegistryExtensions",
-			"D2L.LP.Extensibility.Activation.Domain.IDependencyRegistryConfigurePluginsExtensions",
-			"D2L.LP.Extensibility.Activation.Domain.IDependencyRegistryExtensions",
-			"D2L.LP.Extensibility.Activation.Domain.LegacyPluginsDependencyLoaderExtensions",
-
-			"SpecTests.SomeTestCases.RegistrationCallsInThisClassAreIgnored", // this comes from a test
-			"SpecTests.SomeTestCases.RegistrationCallsInThisStructAreIgnored" // this comes from a test
-		);
-
-		public override ImmutableArray<DiagnosticDescriptor> SupportedDiagnostics => ImmutableArray.Create( 
-			Diagnostics.UnsafeSingletonRegistration,
-			Diagnostics.SingletonRegistrationTypeUnknown,
-			Diagnostics.RegistrationKindUnknown,
-			Diagnostics.AttributeRegistrationMismatch
-		);
-
-		private readonly MutabilityInspectionResultFormatter m_resultFormatter = new MutabilityInspectionResultFormatter();
-
-		public override void Initialize( AnalysisContext context ) {
-			context.EnableConcurrentExecution();
-			context.RegisterCompilationStartAction( RegisterAnalysis );
-		}
-
-		private void RegisterAnalysis( CompilationStartAnalysisContext context ) {
-			DependencyRegistry dependencyRegistry;
-			if( !DependencyRegistry.TryCreateRegistry( context.Compilation, out dependencyRegistry ) ) {
-				return;
-			}
-
-			context.RegisterSyntaxNodeAction(
-				ctx => AnalyzeInvocation( ctx, dependencyRegistry ),
-				SyntaxKind.InvocationExpression
-			);
-		}
-
-		private void AnalyzeInvocation(
-			SyntaxNodeAnalysisContext context,
-			DependencyRegistry registry
-		) {
-			var root = context.Node as InvocationExpressionSyntax;
-			if( root == null ) {
-				return;
-			}
-			var method = context.SemanticModel.GetSymbolInfo( root ).Symbol as IMethodSymbol;
-			if( method == null ) {
-				return;
-			}
-
-			if( !registry.IsRegistationMethod( method ) ) {
-				return;
-			}
-
-			if( IsExpressionInClassInIgnoreList( root, context.SemanticModel ) ) {
-				return;
-			}
-
-			DependencyRegistrationExpression dependencyRegistrationExpresion;
-			if( !registry.TryMapRegistrationMethod( 
-				method, 
-				root.ArgumentList.Arguments, 
-				context.SemanticModel, 
-				out dependencyRegistrationExpresion 
-			) ) {
-				// this can happen where there's a new registration method
-				// that we can't map to
-				// so we fail
-				var diagnostic = Diagnostic.Create(
-					Diagnostics.RegistrationKindUnknown,
-					root.GetLocation()
-				);
-				context.ReportDiagnostic( diagnostic );
-				return;
-			}
-
-			var dependencyRegistration = dependencyRegistrationExpresion.GetRegistration( 
-				method,
-				root.ArgumentList.Arguments,
-				context.SemanticModel
-			);
-			if( dependencyRegistration == null ) {
-				/* This can happen in the following scenarios:
-				 * 1) ObjectScope is passed in as a variable and we can't extract it.
-				 * 2) Some require argument is missing (compile error).
-				 * We fail because we can't analyze it.
-				 */
-				var diagnostic = Diagnostic.Create(
-					Diagnostics.RegistrationKindUnknown,
-					root.GetLocation()
-				);
-				context.ReportDiagnostic( diagnostic );
-				return;
-			}
-
-			var typesToInspect = GetTypesToInspect( dependencyRegistration );
-
-			if( typesToInspect.Any( t => t.IsNullOrErrorType() )) {
-				// we expected a type, but didn't get one, so fail
-				var diagnostic = Diagnostic.Create(
-					Diagnostics.SingletonRegistrationTypeUnknown,
-					root.GetLocation()
-				);
-				context.ReportDiagnostic( diagnostic );
-				return;
-			}
-
-			foreach( var typeToInspect in typesToInspect ) {
-<<<<<<< HEAD
-				var isMarkedSingleton = inspector.IsTypeMarkedSingleton( typeToInspect );
-
-				if( !isMarkedSingleton && dependencyRegistration.ObjectScope == ObjectScope.Singleton ) {
-=======
-				var isMarkedSingleton = typeToInspect.IsTypeMarkedSingleton();
-				if( !isMarkedSingleton ) {
->>>>>>> 413a6ca9
-					var diagnostic = Diagnostic.Create(
-						Diagnostics.UnsafeSingletonRegistration,
-						root.GetLocation(),
-						typeToInspect.GetFullTypeNameWithGenericArguments()
-					);
-					context.ReportDiagnostic( diagnostic );
-				} else if ( isMarkedSingleton && dependencyRegistration.ObjectScope != ObjectScope.Singleton ) {
-					var diagnostic = Diagnostic.Create(
-						Diagnostics.AttributeRegistrationMismatch,
-						root.GetLocation(),
-						typeToInspect.GetFullTypeNameWithGenericArguments()
-					);
-					context.ReportDiagnostic( diagnostic );
-				}
-			}
-		}
-
-		private ImmutableArray<ITypeSymbol> GetTypesToInspect( DependencyRegistration registration ) {
-			// if we have a concrete type, use it
-			if( !registration.ConcreteType.IsNullOrErrorType() ) {
-				 return ImmutableArray.Create( registration.ConcreteType );
-			}
-
-			// if we have a dynamically generated objectfactory, use its constructor arguments
-			if( !registration.DynamicObjectFactoryType.IsNullOrErrorType() ) {
-
-				if( registration.ObjectScope != ObjectScope.Singleton ) {
-					// non-singleton dynamic object factories cannot be marked [Singleton]
-					// and it is ok for them to depend on singletons so nothing to check
-					return ImmutableArray<ITypeSymbol>.Empty;
-				}
-
-				ImmutableArray<ITypeSymbol> dependencies;
-				if( TryGetDependenciesFromConstructor( registration.DynamicObjectFactoryType, out dependencies ) ) {
-					return dependencies;
-				}
-				// this is a dynamic object factory, but either 
-				// (1) there is no public constructor, or 
-				// (2) one of the parameter's types doesn't exist
-				// in all cases, fall back to dependency type
-			}
-
-			// other use the dependency type
-			return ImmutableArray.Create( registration.DependencyType );
-		}
-
-		private bool TryGetDependenciesFromConstructor( ITypeSymbol type, out ImmutableArray<ITypeSymbol> dependencies  ) {
-			var ctor = type.GetMembers()
-				.Where( m => m.Kind == SymbolKind.Method )
-				.Cast<IMethodSymbol>()
-				.Where( m => m.MethodKind == MethodKind.Constructor && m.DeclaredAccessibility == Accessibility.Public )
-				.FirstOrDefault();
-			if( ctor == null ) {
-				dependencies = ImmutableArray<ITypeSymbol>.Empty;
-				return false;
-			}
-
-			dependencies = ctor.Parameters
-				.Where( Attributes.Dependency.IsDefined )
-				.Select( p => p.Type )
-				.ToImmutableArray();
-			return true;
-		}
-
-		private bool IsExpressionInClassInIgnoreList( InvocationExpressionSyntax expr, SemanticModel semanticModel ) {
-			var structOrClass = GetClassOrStructContainingExpression( expr, semanticModel );
-			if( structOrClass.IsNullOrErrorType() ) {
-				// we failed to pull out the class/struct this invocation is being called from
-				// so don't ignore it
-				return false;
-			}
-
-			var className = structOrClass.GetFullTypeNameWithGenericArguments();
-			if( s_blessedClasses.Contains( className ) ) {
-				return true;
-			}
-
-			return false;
-		}
-
-		private ITypeSymbol GetClassOrStructContainingExpression(
-			InvocationExpressionSyntax expr,
-			SemanticModel semanticModel
-		) {
-			foreach( var ancestor in expr.Ancestors() ) {
-				if( ancestor is StructDeclarationSyntax ) {
-					return semanticModel.GetDeclaredSymbol( ancestor as StructDeclarationSyntax );
-				} else if( ancestor is ClassDeclarationSyntax ) {
-					return semanticModel.GetDeclaredSymbol( ancestor as ClassDeclarationSyntax );
-				}
-			}
-			return null;
-		}
-	}
-}
+﻿using System.Collections.Generic;
+using System.Collections.Immutable;
+using System.Linq;
+using D2L.CodeStyle.Analyzers.Common;
+using D2L.CodeStyle.Analyzers.Common.DependencyInjection;
+using D2L.CodeStyle.Analyzers.Extensions;
+using Microsoft.CodeAnalysis;
+using Microsoft.CodeAnalysis.CSharp;
+using Microsoft.CodeAnalysis.CSharp.Syntax;
+using Microsoft.CodeAnalysis.Diagnostics;
+
+namespace D2L.CodeStyle.Analyzers.DependencyRegistrations {
+	[DiagnosticAnalyzer( LanguageNames.CSharp )]
+	public sealed class DependencyRegistrationsAnalyzer : DiagnosticAnalyzer {
+
+		// It might be worthwhile to refactor this to an attribute instead later.
+		private static readonly IImmutableSet<string> s_blessedClasses = ImmutableHashSet.Create(
+			"D2L.LP.Extensibility.Activation.Domain.DependencyRegistryExtensionPointExtensions",
+			"D2L.LP.Extensibility.Activation.Domain.DynamicObjectFactoryRegistryExtensions",
+			"D2L.LP.Extensibility.Activation.Domain.IDependencyRegistryConfigurePluginsExtensions",
+			"D2L.LP.Extensibility.Activation.Domain.IDependencyRegistryExtensions",
+			"D2L.LP.Extensibility.Activation.Domain.LegacyPluginsDependencyLoaderExtensions",
+
+			"SpecTests.SomeTestCases.RegistrationCallsInThisClassAreIgnored", // this comes from a test
+			"SpecTests.SomeTestCases.RegistrationCallsInThisStructAreIgnored" // this comes from a test
+		);
+
+		public override ImmutableArray<DiagnosticDescriptor> SupportedDiagnostics => ImmutableArray.Create( 
+			Diagnostics.UnsafeSingletonRegistration,
+			Diagnostics.SingletonRegistrationTypeUnknown,
+			Diagnostics.RegistrationKindUnknown,
+			Diagnostics.AttributeRegistrationMismatch
+		);
+
+		private readonly MutabilityInspectionResultFormatter m_resultFormatter = new MutabilityInspectionResultFormatter();
+
+		public override void Initialize( AnalysisContext context ) {
+			context.EnableConcurrentExecution();
+			context.RegisterCompilationStartAction( RegisterAnalysis );
+		}
+
+		private void RegisterAnalysis( CompilationStartAnalysisContext context ) {
+			DependencyRegistry dependencyRegistry;
+			if( !DependencyRegistry.TryCreateRegistry( context.Compilation, out dependencyRegistry ) ) {
+				return;
+			}
+
+			context.RegisterSyntaxNodeAction(
+				ctx => AnalyzeInvocation( ctx, dependencyRegistry ),
+				SyntaxKind.InvocationExpression
+			);
+		}
+
+		private void AnalyzeInvocation(
+			SyntaxNodeAnalysisContext context,
+			DependencyRegistry registry
+		) {
+			var root = context.Node as InvocationExpressionSyntax;
+			if( root == null ) {
+				return;
+			}
+			var method = context.SemanticModel.GetSymbolInfo( root ).Symbol as IMethodSymbol;
+			if( method == null ) {
+				return;
+			}
+
+			if( !registry.IsRegistationMethod( method ) ) {
+				return;
+			}
+
+			if( IsExpressionInClassInIgnoreList( root, context.SemanticModel ) ) {
+				return;
+			}
+
+			DependencyRegistrationExpression dependencyRegistrationExpresion;
+			if( !registry.TryMapRegistrationMethod( 
+				method, 
+				root.ArgumentList.Arguments, 
+				context.SemanticModel, 
+				out dependencyRegistrationExpresion 
+			) ) {
+				// this can happen where there's a new registration method
+				// that we can't map to
+				// so we fail
+				var diagnostic = Diagnostic.Create(
+					Diagnostics.RegistrationKindUnknown,
+					root.GetLocation()
+				);
+				context.ReportDiagnostic( diagnostic );
+				return;
+			}
+
+			var dependencyRegistration = dependencyRegistrationExpresion.GetRegistration( 
+				method,
+				root.ArgumentList.Arguments,
+				context.SemanticModel
+			);
+			if( dependencyRegistration == null ) {
+				/* This can happen in the following scenarios:
+				 * 1) ObjectScope is passed in as a variable and we can't extract it.
+				 * 2) Some require argument is missing (compile error).
+				 * We fail because we can't analyze it.
+				 */
+				var diagnostic = Diagnostic.Create(
+					Diagnostics.RegistrationKindUnknown,
+					root.GetLocation()
+				);
+				context.ReportDiagnostic( diagnostic );
+				return;
+			}
+
+			var typesToInspect = GetTypesToInspect( dependencyRegistration );
+
+			if( typesToInspect.Any( t => t.IsNullOrErrorType() )) {
+				// we expected a type, but didn't get one, so fail
+				var diagnostic = Diagnostic.Create(
+					Diagnostics.SingletonRegistrationTypeUnknown,
+					root.GetLocation()
+				);
+				context.ReportDiagnostic( diagnostic );
+				return;
+			}
+
+			foreach( var typeToInspect in typesToInspect ) {
+				var isMarkedSingleton = typeToInspect.IsTypeMarkedSingleton();
+
+				if( !isMarkedSingleton && dependencyRegistration.ObjectScope == ObjectScope.Singleton ) {
+					var diagnostic = Diagnostic.Create(
+						Diagnostics.UnsafeSingletonRegistration,
+						root.GetLocation(),
+						typeToInspect.GetFullTypeNameWithGenericArguments()
+					);
+					context.ReportDiagnostic( diagnostic );
+				} else if ( isMarkedSingleton && dependencyRegistration.ObjectScope != ObjectScope.Singleton ) {
+					var diagnostic = Diagnostic.Create(
+						Diagnostics.AttributeRegistrationMismatch,
+						root.GetLocation(),
+						typeToInspect.GetFullTypeNameWithGenericArguments()
+					);
+					context.ReportDiagnostic( diagnostic );
+				}
+			}
+		}
+
+		private ImmutableArray<ITypeSymbol> GetTypesToInspect( DependencyRegistration registration ) {
+			// if we have a concrete type, use it
+			if( !registration.ConcreteType.IsNullOrErrorType() ) {
+				 return ImmutableArray.Create( registration.ConcreteType );
+			}
+
+			// if we have a dynamically generated objectfactory, use its constructor arguments
+			if( !registration.DynamicObjectFactoryType.IsNullOrErrorType() ) {
+
+				if( registration.ObjectScope != ObjectScope.Singleton ) {
+					// non-singleton dynamic object factories cannot be marked [Singleton]
+					// and it is ok for them to depend on singletons so nothing to check
+					return ImmutableArray<ITypeSymbol>.Empty;
+				}
+
+				ImmutableArray<ITypeSymbol> dependencies;
+				if( TryGetDependenciesFromConstructor( registration.DynamicObjectFactoryType, out dependencies ) ) {
+					return dependencies;
+				}
+				// this is a dynamic object factory, but either 
+				// (1) there is no public constructor, or 
+				// (2) one of the parameter's types doesn't exist
+				// in all cases, fall back to dependency type
+			}
+
+			// other use the dependency type
+			return ImmutableArray.Create( registration.DependencyType );
+		}
+
+		private bool TryGetDependenciesFromConstructor( ITypeSymbol type, out ImmutableArray<ITypeSymbol> dependencies  ) {
+			var ctor = type.GetMembers()
+				.Where( m => m.Kind == SymbolKind.Method )
+				.Cast<IMethodSymbol>()
+				.Where( m => m.MethodKind == MethodKind.Constructor && m.DeclaredAccessibility == Accessibility.Public )
+				.FirstOrDefault();
+			if( ctor == null ) {
+				dependencies = ImmutableArray<ITypeSymbol>.Empty;
+				return false;
+			}
+
+			dependencies = ctor.Parameters
+				.Where( Attributes.Dependency.IsDefined )
+				.Select( p => p.Type )
+				.ToImmutableArray();
+			return true;
+		}
+
+		private bool IsExpressionInClassInIgnoreList( InvocationExpressionSyntax expr, SemanticModel semanticModel ) {
+			var structOrClass = GetClassOrStructContainingExpression( expr, semanticModel );
+			if( structOrClass.IsNullOrErrorType() ) {
+				// we failed to pull out the class/struct this invocation is being called from
+				// so don't ignore it
+				return false;
+			}
+
+			var className = structOrClass.GetFullTypeNameWithGenericArguments();
+			if( s_blessedClasses.Contains( className ) ) {
+				return true;
+			}
+
+			return false;
+		}
+
+		private ITypeSymbol GetClassOrStructContainingExpression(
+			InvocationExpressionSyntax expr,
+			SemanticModel semanticModel
+		) {
+			foreach( var ancestor in expr.Ancestors() ) {
+				if( ancestor is StructDeclarationSyntax ) {
+					return semanticModel.GetDeclaredSymbol( ancestor as StructDeclarationSyntax );
+				} else if( ancestor is ClassDeclarationSyntax ) {
+					return semanticModel.GetDeclaredSymbol( ancestor as ClassDeclarationSyntax );
+				}
+			}
+			return null;
+		}
+	}
+}