﻿using System;
using System.Collections.Generic;
using System.Linq;
using System.Text;
using D2L.CodeStyle.Analyzers.Test.Verifiers;
using Microsoft.CodeAnalysis;
using Microsoft.CodeAnalysis.Diagnostics;
using NUnit.Framework;
using D2L.CodeStyle.Analyzers.Common;

namespace D2L.CodeStyle.Analyzers.UnsafeStatics {

	internal sealed class UnsafeStaticsAnalyzerTests : DiagnosticVerifier {
        private static readonly MutabilityInspectionResultFormatter s_formatter = new MutabilityInspectionResultFormatter();

        protected override DiagnosticAnalyzer GetCSharpDiagnosticAnalyzer() {
			return new UnsafeStaticsAnalyzer();
		}

		private const string s_preamble = @"
using D2L.CodeStyle.Annotations;
namespace D2L.CodeStyle.Annotations {
	public class Statics {
		public class Audited : Attribute {}
		public class Unaudited : Attribute {}
	}
	public class Objects {
		public class Immutable : Attribute {}
	}
}
";

		[Test]
		public void EmptyDocument_NoDiag() {
			const string test = @"";

			VerifyCSharpDiagnostic( s_preamble + test );
		}

		[Test] // X
		public void DocumentWithoutStatic_NoDiag() {
			const string test = @"
    using System;

    namespace test {
        class Tests {

            public DateTime good = DateTime.Now;
            public DateTime goodToo { get; set; }

        }
    }";
			AssertNoDiagnostic( s_preamble + test );
		}

		[Test] // X
        public void DocumentWithStatic_ReadonlySelfReferencingStatic_NoDiag() {
            const string test = @"
    using System;

    namespace test {
        class Tests {

            public sealed class Foo {
                public static readonly Foo Default = new Foo();
            }
            public static readonly Foo good = new Foo();

        }
    }";
            AssertNoDiagnostic( s_preamble + test );
        }

        [Test]
        public void DocumentWithStatic_ReadonlySelfReferencingStaticOfMutableType_Diag() {
            const string test = @"
    using System;

    namespace test {
        class Tests {

            public sealed class Foo {
                private int uhoh = 1;
                public static readonly Foo Default = new Foo();
            }
            public static readonly Foo good = new Foo();

        }
    }";
            var diag1 = CreateDiagnosticResult( 20, 44, "Default", MutabilityInspectionResult.Mutable(
                mutableMemberPath: "Default.uhoh",
                membersTypeName: "test.Tests.Foo",
                kind: MutabilityTarget.Member,
                cause: MutabilityCause.IsNotReadonly
            ) );
            var diag2 = CreateDiagnosticResult( 22, 40, "good", MutabilityInspectionResult.Mutable(
                mutableMemberPath: "good.uhoh",
                membersTypeName: "test.Tests.Foo",
                kind: MutabilityTarget.Member,
                cause: MutabilityCause.IsNotReadonly
            ) );
            VerifyCSharpDiagnostic( s_preamble + test, diag1, diag2 );
        }

        [Test]
		public void DocumentWithStaticField_NonReadonly_Diag() {
			const string test = @"
    using System;

    namespace test {
        class Tests {

            internal sealed class Foo {
                public readonly string ClientsName = ""YOLO"";
            }

            public static Foo bad = new Foo();

        }
    }";
			AssertSingleDiagnostic( s_preamble + test, 22, 31, "bad", MutabilityInspectionResult.Mutable(
                mutableMemberPath: "bad",
                membersTypeName: "test.Tests.Foo",
                kind: MutabilityTarget.Member,
                cause: MutabilityCause.IsNotReadonly
            ) );
		}

		[Test]
		public void DocumentWithStaticField_NonReadonlyUnaudited_NoDiag() {
			const string test = @"
    using System;

    namespace test {
        class Tests {

            internal class Foo {
                public readonly string ClientsName = ""YOLO"";
            }

            [Statics.Unaudited]
            public static Foo bad = new Foo();

        }
    }";
			AssertNoDiagnostic( s_preamble + test );
		}


		[Test]
		public void DocumentWithStaticField_NonReadonlyAudited_NoDiag() {
			const string test = @"
    using System;

    namespace test {
        class Tests {

            internal class Foo {
                public readonly string ClientsName = ""YOLO"";
            }

            [Statics.Audited]
            public static Foo bad = new Foo();

        }
    }";
			AssertNoDiagnostic( s_preamble + test );
		}

		[Test]
		public void DocumentWithStaticField_ReadonlyButMutable_Diag() {
			const string test = @"
    using System;

    namespace test {
        class Tests {

            internal class Foo {
                public string ClientsName = ""YOLO"";
            }

            public static readonly Foo bad = new Foo();

        }
    }";
			AssertSingleDiagnostic( s_preamble + test, 22, 40, "bad", MutabilityInspectionResult.Mutable(
                mutableMemberPath: "bad.ClientsName",
                membersTypeName: "test.Tests.Foo",
                kind: MutabilityTarget.Member,
                cause: MutabilityCause.IsNotReadonly
            ) );
		}

		[Test] // X
		public void DocumentWithStaticField_ReadonlyValueType_NoDiag() {
			const string test = @"
    using System;

    namespace test {
        class Tests {

            public static readonly DateTime good = DateTime.Now;

        }
    }";
			AssertNoDiagnostic( s_preamble + test );
		}

        [Test]
        public void DocumentWithStaticField_ReadonlyNotSealedImmutableUnknownConcreteType_NoDiag() {
            const string test = @"
    using System;

    namespace test {
        class Tests {

            internal class Foo {
                public readonly string ClientsName = ""YOLO"";
            }

            public static readonly Foo bad = GetFoo();

            private static Foo GetFoo() {
                return new Foo();
            }

        }
    }";

			// Although a concrete instance of Foo is safe, we don't look
			// inside GetFoo to see that its returning a concrete Foo and
			// not some derived class.
			AssertSingleDiagnostic( s_preamble + test, 22, 40, "bad", MutabilityInspectionResult.Mutable(
                mutableMemberPath: "bad",
                membersTypeName: "test.Tests.Foo",
                kind: MutabilityTarget.Type,
                cause: MutabilityCause.IsNotSealed
            ) );
		}

        [Test] // X
        public void DocumentWithStaticField_ReadonlyNotSealedImmutableKnownConcreteType_NoDiag() {
            const string test = @"
    using System;

    namespace test {
        class Tests {

            internal class Foo {
                public readonly string ClientsName = ""YOLO"";
            }

            public static readonly Foo bad = new Foo();

        }
    }";

            AssertNoDiagnostic( s_preamble + test );
        }

		[Test] // X
		public void DocumentWithStaticField_ReadonlySealedImmutable_NoDiag() {
			const string test = @"
    using System;

    namespace test {
        class Tests {

            internal sealed class Foo {
                public readonly string ClientsName = ""YOLO"";
            }

            public static readonly Foo bad = new Foo();

        }
    }";
			AssertNoDiagnostic( s_preamble + test );
		}

		[Test]
		public void DocumentWithStaticField_ImmutableFieldWithImmutableMarkedType_NoDiag() {
			const string test = @"
    using System;

    namespace test {
        class Tests {

            [Objects.Immutable] // yes, this isn't actually immutable, that's the point
            internal class Foo {
                public string ClientsName = ""YOLO"";
            }

            public static readonly Foo good;

        }
    }";
			AssertNoDiagnostic( s_preamble + test );
		}

        [Test] // X
        public void DocumentWithStaticField_InterfaceWithImmutableConcreteInitializer_NoDiag() {
            const string test = @"
    using System;

    namespace test {
        class Tests {

            interface IFoo {}
            internal sealed class Foo : IFoo {
                public readonly string ClientsName = ""YOLO"";
            }

            public readonly static IFoo good = new Foo();

        }
    }";
            AssertNoDiagnostic( s_preamble + test );
        }

        [Test]
        public void DocumentWithStaticField_InterfaceWithMutableConcreteInitializer_Diag() {
            const string test = @"
    using System;

    namespace test {
        class Tests {

            interface IFoo {}
            internal sealed class Foo : IFoo {
                public string ClientsName = ""YOLO"";
            }

            public readonly static IFoo bad = new Foo();

        }
    }";
            AssertSingleDiagnostic( s_preamble + test, 23, 41, "bad", MutabilityInspectionResult.Mutable(
                mutableMemberPath: "bad.ClientsName",
                membersTypeName: "System.String",
                kind: MutabilityTarget.Member,
                cause: MutabilityCause.IsNotReadonly
            ) );
        }

        [Test]
        public void DocumentWithStaticCollectionField_NonGeneric_Diag() {
            const string test = @"
    using System;

    namespace test {
        class Tests {
            public static readonly System.Collections.IList bad;

        }
    }";
            AssertSingleDiagnostic( s_preamble + test, 17, 61, "bad", MutabilityInspectionResult.Mutable(
                mutableMemberPath: "bad",
                membersTypeName: "System.Collections.IList",
                kind: MutabilityTarget.Type,
                cause: MutabilityCause.IsAnInterface
            ) );
        }

        [Test]
        public void DocumentWithStaticCollectionField_UnsealedContainer_Diag() {
            const string test = @"
    using System;

    namespace test {
        class Tests {
            public static readonly System.Collections.Generic.List<object> bad;

        }
    }";
            AssertSingleDiagnostic( s_preamble + test, 17, 76, "bad", MutabilityInspectionResult.Mutable(
                mutableMemberPath: "bad",
                membersTypeName: "System.Collections.Generic.List",
                kind: MutabilityTarget.Type,
                cause: MutabilityCause.IsNotSealed
            ) );
        }

        [Test]
        public void DocumentWithStaticImmutableCollectionField_GenericObject_Diag() {
            const string test = @"
    using System;

    namespace test {
        class Tests {
            public static readonly System.Collections.Immutable.ImmutableList<object> bad;

        }
    }";
            AssertSingleDiagnostic( s_preamble + test, 17, 87, "bad", MutabilityInspectionResult.Mutable(
                mutableMemberPath: "bad",
                membersTypeName: "System.Object",
                kind: MutabilityTarget.TypeArgument,
                cause: MutabilityCause.IsNotSealed
            ) );
        }

        [Test]
        public void DocumentWithStaticImmutableCollectionField_GenericImmutableObject_Diag() {
            const string test = @"
    using System;

    namespace test {
        class Tests {
            public static readonly System.Collections.Immutable.ImmutableList<int> good;

        }
    }";
            AssertNoDiagnostic( s_preamble + test );
        }


        [Test]
        public void DocumentWithStaticImmutableCollectionField_GenericImmutableMarkedObject_Diag() {
            const string test = @"
    using System;

    namespace test {
        class Tests {
            [Objects.Immutable]
            class Foo {
                void MethodsMakesMeNotDeterministicallyImmutable() {}
            }
            public static readonly System.Collections.Immutable.ImmutableList<Foo> good;

        }
    }";
            AssertNoDiagnostic( s_preamble + test );
        }


        [Test]
		public void DocumentWithStaticProperty_NonReadonly_Diag() {
			const string test = @"
    using System;

    namespace test {
        class Tests {

            internal sealed class Foo {
                public readonly string ClientsName = ""YOLO"";
            }

            public static Foo bad { get; set; }

        }
    }";
			AssertSingleDiagnostic( s_preamble + test, 22, 13, "bad", MutabilityInspectionResult.Mutable(
                mutableMemberPath: "bad",
                membersTypeName: "test.Tests.Foo",
                kind: MutabilityTarget.Member,
                cause: MutabilityCause.IsNotReadonly
            ) );
		}


		[Test]
		public void DocumentWithStaticProperty_NonReadonlyUnaudited_NoDiag() {
			const string test = @"
    using System;

    namespace test {
        class Tests {

            internal class Foo {
                public readonly string ClientsName = ""YOLO"";
            }

            [Statics.Unaudited]
            public static Foo bad { get; set; }

        }
    }";
			AssertNoDiagnostic( s_preamble + test );
		}

		[Test]
		public void DocumentWithStaticProperty_NonReadonlyAudited_NoDiag() {
			const string test = @"
    using System;

    namespace test {
        class Tests {

            internal class Foo {
                public readonly string ClientsName = ""YOLO"";
            }

            [Statics.Audited]
            public static Foo bad { get; set; }

        }
    }";
			AssertNoDiagnostic( s_preamble + test );
		}

		[Test]
		public void DocumentWithStaticProperty_ReadonlyButMutable_Diag() {
			const string test = @"
    using System;

    namespace test {
        class Tests {

            internal class Foo {
                public string ClientsName = ""YOLO"";
            }

            public static Foo bad { get; } = new Foo()

        }
    }";
			AssertSingleDiagnostic( s_preamble + test, 22, 13, "bad", MutabilityInspectionResult.Mutable(
                mutableMemberPath: "bad.ClientsName",
                membersTypeName: "System.String",
                kind: MutabilityTarget.Member,
                cause: MutabilityCause.IsNotReadonly
            ) );
		}

		[Test]
		public void DocumentWithStaticProperty_ReadonlyValueType_NoDiag() {
			const string test = @"
    using System;

    namespace test {
        class Tests {

            public static DateTime good { get; }

        }
    }";
			AssertNoDiagnostic( s_preamble + test );
		}

		[Test]
		public void DocumentWithStaticProperty_ReadonlyImmutable_NoDiag() {
			const string test = @"
    using System;

    namespace test {
        class Tests {

            internal sealed class Foo {
                public readonly string ClientsName = ""YOLO"";
            }

            public static Foo bad { get; }

        }
    }";
			AssertNoDiagnostic( s_preamble + test );
		}


		[Test]
		public void DocumentWithStaticProperty_PrivateSetterImmutable_Diag() {
			const string test = @"
    using System;

    namespace test {
        class Tests {

            internal sealed class Foo {
                public readonly string ClientsName = ""YOLO"";
            }

            public static Foo bad { get; private set; }

        }
    }";
			AssertSingleDiagnostic( s_preamble + test, 22, 13, "bad", MutabilityInspectionResult.Mutable(
                mutableMemberPath: "bad",
                membersTypeName: "test.Tests.Foo",
                kind: MutabilityTarget.Member,
                cause: MutabilityCause.IsNotReadonly
            ) );
		}

		[Test]
        public void DocumentWithStaticProperty_ImplementedGetter_NoDiag() {
            const string test = @"
    using System;

    namespace test {
        class Tests {

            internal class Foo { 
                private string m_mutable = null;
            }

            // safe, because it's not a static variable at all
            public static Foo good { 
                get { 
                    return new Foo(); 
                } 
            }

        }
    }";
            AssertNoDiagnostic( s_preamble + test );
        }

        [Test]
		public void DocumentWithStaticProperty_ImmutablePropertyWithImmutableMarkedType_NoDiag() {
			const string test = @"
    using System;

    namespace test {
        class Tests {

            [Objects.Immutable] // yes, this isn't actually immutable, that's the point
            internal class Foo {
                public string ClientsName = ""YOLO"";
            }

            public static Foo good { get; }

        }
    }";
			AssertNoDiagnostic( s_preamble + test );
		}

		[Test]
        public void DocumentWithStaticProperty_InterfaceWithImmutableConcreteInitializer_NoDiag() {
            const string test = @"
    using System;

    namespace test {
        class Tests {

            interface IFoo {}
            internal sealed class Foo : IFoo {
                public readonly string ClientsName = ""YOLO"";
            }

            public static IFoo good { get; } = new Foo();

        }
    }";
            AssertNoDiagnostic( s_preamble + test );
        }

        [Test]
        public void DocumentWithStaticProperty_InterfaceWithMutableConcreteInitializer_Diag() {
            const string test = @"
    using System;

    namespace test {
        class Tests {

            interface IFoo {}
            internal sealed class Foo : IFoo {
                public string ClientsName = ""YOLO"";
            }

            public static IFoo bad { get; } = new Foo();

        }
    }";
            AssertSingleDiagnostic( s_preamble + test, 23, 13, "bad", MutabilityInspectionResult.Mutable(
                mutableMemberPath: "bad.ClientsName",
                membersTypeName: "System.String",
                kind: MutabilityTarget.Member,
                cause: MutabilityCause.IsNotReadonly
            ) );
        }

		[Test]
		public void DocumentWithOneLevelRecurrsiveTypes_Immutable_NoDiag() {
			const string test = @"
	using System;

	namespace test {
		class Tests {

            private readonly static Foo foo = new Foo();

			internal sealed class Foo {
				public readonly Foo Instance;
			}
		}
	}";

			AssertNoDiagnostic( s_preamble + test );
		}

		[Test]
		public void DocumentWithOneLevelRecurrsiveTypes_Mutable_Diag() {
			const string test = @"
	using System;

	namespace test {
		class Tests {

            private readonly static Foo foo = new Foo();

			internal class Foo {
				public Foo Instance;
			}
		}
	}";

			AssertSingleDiagnostic( s_preamble + test, 18, 41, "foo", MutabilityInspectionResult.Mutable(
                mutableMemberPath: "foo.Instance",
                membersTypeName: "test.Tests.Foo",
                kind: MutabilityTarget.Member,
                cause: MutabilityCause.IsNotReadonly
            ) );
		}

		[Test]
		public void DocumentWithMultiLevelRecurrsiveTypes_Immutable_NoDiag() {
			const string test = @"
	using System;

	namespace test {
		class Tests {

            private readonly static Foo foo = new Foo();

			internal sealed class Foo {
				public readonly Bar Bar = null;
			}

			internal sealed class Bar {
				public readonly Foo Foo = new Foo();
			}
		}
	}";

			AssertNoDiagnostic( s_preamble + test );
		}


		[Test]
		public void DocumentWithMultiLevelRecurrsiveTypes_Mutable_Diag() {
			const string test = @"
	using System;

	namespace test {
		class Tests {

            private readonly static Foo foo = new Foo();

			internal sealed class Foo {
				public readonly Bar Bar = null; // Bar is not sealed, so this is not immutable
			}

			internal class Bar {
				public readonly Foo Foo = new Foo();
			}
		}
	}";

            AssertSingleDiagnostic( s_preamble + test, 18, 41, "foo", MutabilityInspectionResult.Mutable(
                mutableMemberPath: "foo.Bar",
                membersTypeName: "test.Tests.Bar",
                kind: MutabilityTarget.Type,
                cause: MutabilityCause.IsNotSealed
            ) );
		}

		[Test]
		public void DocumentWithStaticField_ReadonlyUnsafeBaseClassWithNonConstructorInitializerOfUnsealedType_Diag() {
			const string test = @"
	using System;
	namespace test {
		class Tests {
			interface IUnsafe { void Magic(); } // could be anythinggggggg

			class Safe : IUnsafe {
				void IUnsafe.Magic() {} // looks safe to me
				public static readonly Safe Instance { get; } = new Safe();
			}

			private readonly static IUnsafe foo = Safe.Instance; // bad, Safe is not sealed
		}
	}";

			AssertSingleDiagnostic( s_preamble + test, 23, 36, "foo", MutabilityInspectionResult.Mutable(
                mutableMemberPath: "foo",
                membersTypeName: "test.Tests.Safe",
                kind: MutabilityTarget.Type,
                cause: MutabilityCause.IsNotSealed
            ) );
		}

		[Test]
		public void DocumentWithStaticField_ReadonlyUnsafeBaseClassWithNonConstructorInitializerOfSealedType_NoDiag() {
			const string test = @"
	using System;
	namespace test {
		class Tests {
			interface IUnsafe { void Magic(); } // could be anythinggggggg

			sealed class Safe : IUnsafe {
				void IUnsafe.Magic() {} // looks safe to me
				public static readonly Safe Instance { get; } = new Safe();
			}

			private readonly static IUnsafe foo = Safe.Instance;
		}
	}";

			AssertNoDiagnostic( s_preamble + test );
		}

		[Test]
		public void DocumentWithStaticField_ReadonlyUnsafeBaseClassWithSafeInitializer_NoDiag2() {
			const string test = @"
	using System;
	using System.Collections.Generic;
	namespace test {
		class Tests {
			private readonly static IEqualityComparer<string> foo = StringComparer.Ordinal;
		}
	}";

			AssertNoDiagnostic( s_preamble + test );
		}

		[Ignore( "This is an unlikely-to-be-used hole in the analyzer that we need to fix regardless" )]
		public void DocumentWithStaticField_TypeIsUnsafeInitializerIsImplicitConversionFromSafeValue_Diag() {
			const string test = @"
	using System;
	namespace test {
		class Tests {
			sealed class Foo {
				public Foo(int xx) { x = xx; }

				public static implicit operator Foo(int x) {
					return new Foo(x);
				}

				public int x; // makes Foo mutable
			}

			private static readonly Foo foo = 3;
		}
	}";
			AssertSingleDiagnostic( s_preamble + test, 26, 32, "foo", MutabilityInspectionResult.Mutable(
                mutableMemberPath: "foo.x",
                membersTypeName: "System.Int32",
                kind: MutabilityTarget.Member,
                cause: MutabilityCause.IsNotReadonly
            ) );
		}

<<<<<<< HEAD
		[Test, Ignore("diagnostic temporarily disabled")]
=======
		private void AssertNoDiagnostic( string file ) {
			VerifyCSharpDiagnostic( file );
		}

		[Test]
>>>>>>> 4e22aee8
		public void DocumentWithAuditedSafeThing_Diag() {
			const string test = @"
namespace test {
	class tests {
		[Statics.Audited("""", """", """")]
		private readonly static string x = ""hey""
	}
}";
			var expected = new DiagnosticResult {
				Id = Diagnostics.UnnecessaryStaticAnnotation.Id,
				Message = string.Format( Diagnostics.UnnecessaryStaticAnnotation.MessageFormat.ToString(), "Statics.Audited", "x" ),
				Severity = DiagnosticSeverity.Error,
				Locations = new[] {
					new DiagnosticResultLocation( "Test0.cs", 17, 34),
				}
			};

			VerifyCSharpDiagnostic( s_preamble + test, expected );
		}

		[Test]
		public void DocumentWithUnauditedSafeThing_Diag() {
			const string test = @"
namespace test {
	class tests {
		[Statics.Unaudited( Because.ItsSketchy )]
		private readonly static string x = ""hey""
	}
}";
			var expected = new DiagnosticResult {
				Id = Diagnostics.UnnecessaryStaticAnnotation.Id,
				Message = string.Format( Diagnostics.UnnecessaryStaticAnnotation.MessageFormat.ToString(), "Statics.Unaudited", "x" ),
				Severity = DiagnosticSeverity.Error,
				Locations = new[] {
					new DiagnosticResultLocation( "Test0.cs", 17, 34),
				}
			};

			VerifyCSharpDiagnostic( s_preamble + test, expected );
		}

		[Test]
		public void DocumentWithConflictingAnnotations_Diag() {
			const string test = @"
namespace test {
	class tests {
		[Statics.Unaudited( Because.ItsSketchy )]
		[Statics.Audited("""", """", """")]
		private static string x = ""hey""
	}
}";
			var expected = new DiagnosticResult {
				Id = Diagnostics.ConflictingStaticAnnotation.Id,
				Message = Diagnostics.ConflictingStaticAnnotation.MessageFormat.ToString(),
				Severity = DiagnosticSeverity.Error,
				Locations = new[] {
					new DiagnosticResultLocation( "Test0.cs", 17, 25),
				}
			};

			VerifyCSharpDiagnostic( s_preamble + test, expected );
		}

        [Test]
        public void ReadOnlyProperty_NoDiagnostic() {
            const string test = @"
 namespace test {
    class tests {
        public static int ReadOnlyProperty { get; }
    }
}";
            AssertNoDiagnostic( s_preamble + test );
        }

        [Test]
        public void ReadOnlyPropertyWithInitializer_NoDiagnostic() {
            const string test = @"
 namespace test {
    class tests {
        public static object readonlyproperty { get; } = new string();
    }
}";
            AssertNoDiagnostic( s_preamble + test );
        }

        [Test]
        public void NonReadOnlyProperty_Diagnostic() {
            const string test = @"
 namespace test {
    class tests {
        public static int PropertyWithSetter { get; set; }
    }
}";
			AssertSingleDiagnostic( s_preamble + test, 15, 9, "PropertyWithSetter", MutabilityInspectionResult.Mutable(
                mutableMemberPath: "PropertyWithSetter",
                membersTypeName: "Widget",
                kind: MutabilityTarget.Member,
                cause: MutabilityCause.IsNotReadonly
            ) );
        }

        [Test]
        public void PropertyWithImplementedGetterOnly_NoDiagnostic() {
            const string test = @"
 namespace test {
    class tests {
        [Statics.Unaudited("""", """", """")]
        public static int[] m_things;

        public static int[] Things {
            get { m_things = value; }
        }
    }
}";
            AssertNoDiagnostic( s_preamble + test );
        }

		[Test]
		public void NonAutoPropertyWithInitializer_NoDiagnostic() {
			const string test = @"
 namespace test {
    class tests {
        public static int[] shittyarray => new int[] {1,2,3};
    }
}";
			AssertNoDiagnostic( s_preamble + test );
		}

        [Test]
        public void PropertyWithImplementedSetterOnly_NoDiagnostic() {
            const string test = @"
 namespace test {
    sealed class tests {
        [Statics.Unaudited("""", """", """")]
        public static int[] m_things;

        public static int[] Things {
            set { m_things = value; }
        }
    }
}";

            AssertNoDiagnostic( s_preamble + test );
        }

        [Test]
        public void PropertyWithImplementedGetterSetter_NoDiagnostic() {
            const string test = @"
 namespace test {
    sealed class tests {
        [Statics.Unaudited("""", """", """")]
        public static int[] m_things;

        public static int[] Things {
            get { return m_things; }
            set { m_things = value; }
        }
    }
}";

            AssertNoDiagnostic( s_preamble + test );
        }


		private void AssertNoDiagnostic( string file ) {
			VerifyCSharpDiagnostic( file );
		}

		private void AssertSingleDiagnostic( string file, int line, int column, string fieldOrProp, MutabilityInspectionResult inspectionResult ) {

            DiagnosticResult result = CreateDiagnosticResult( line, column, fieldOrProp, inspectionResult );
            VerifyCSharpDiagnostic( file, result );
        }

        private static DiagnosticResult CreateDiagnosticResult( int line, int column, string fieldOrProp, MutabilityInspectionResult result ) {
            var reason = s_formatter.Format( result );

            return new DiagnosticResult {
                Id = Diagnostics.UnsafeStatic.Id,
                Message = string.Format( Diagnostics.UnsafeStatic.MessageFormat.ToString(), fieldOrProp, reason ),
                Severity = DiagnosticSeverity.Error,
                Locations = new[] {
                    new DiagnosticResultLocation( "Test0.cs", line, column )
                }
            };
        }
    }
}
<|MERGE_RESOLUTION|>--- conflicted
+++ resolved
@@ -1,1050 +1,1042 @@
-﻿using System;
-using System.Collections.Generic;
-using System.Linq;
-using System.Text;
-using D2L.CodeStyle.Analyzers.Test.Verifiers;
-using Microsoft.CodeAnalysis;
-using Microsoft.CodeAnalysis.Diagnostics;
-using NUnit.Framework;
-using D2L.CodeStyle.Analyzers.Common;
-
-namespace D2L.CodeStyle.Analyzers.UnsafeStatics {
-
-	internal sealed class UnsafeStaticsAnalyzerTests : DiagnosticVerifier {
-        private static readonly MutabilityInspectionResultFormatter s_formatter = new MutabilityInspectionResultFormatter();
-
-        protected override DiagnosticAnalyzer GetCSharpDiagnosticAnalyzer() {
-			return new UnsafeStaticsAnalyzer();
-		}
-
-		private const string s_preamble = @"
-using D2L.CodeStyle.Annotations;
-namespace D2L.CodeStyle.Annotations {
-	public class Statics {
-		public class Audited : Attribute {}
-		public class Unaudited : Attribute {}
-	}
-	public class Objects {
-		public class Immutable : Attribute {}
-	}
-}
-";
-
-		[Test]
-		public void EmptyDocument_NoDiag() {
-			const string test = @"";
-
-			VerifyCSharpDiagnostic( s_preamble + test );
-		}
-
-		[Test] // X
-		public void DocumentWithoutStatic_NoDiag() {
-			const string test = @"
-    using System;
-
-    namespace test {
-        class Tests {
-
-            public DateTime good = DateTime.Now;
-            public DateTime goodToo { get; set; }
-
-        }
-    }";
-			AssertNoDiagnostic( s_preamble + test );
-		}
-
-		[Test] // X
-        public void DocumentWithStatic_ReadonlySelfReferencingStatic_NoDiag() {
-            const string test = @"
-    using System;
-
-    namespace test {
-        class Tests {
-
-            public sealed class Foo {
-                public static readonly Foo Default = new Foo();
-            }
-            public static readonly Foo good = new Foo();
-
-        }
-    }";
-            AssertNoDiagnostic( s_preamble + test );
-        }
-
-        [Test]
-        public void DocumentWithStatic_ReadonlySelfReferencingStaticOfMutableType_Diag() {
-            const string test = @"
-    using System;
-
-    namespace test {
-        class Tests {
-
-            public sealed class Foo {
-                private int uhoh = 1;
-                public static readonly Foo Default = new Foo();
-            }
-            public static readonly Foo good = new Foo();
-
-        }
-    }";
-            var diag1 = CreateDiagnosticResult( 20, 44, "Default", MutabilityInspectionResult.Mutable(
-                mutableMemberPath: "Default.uhoh",
-                membersTypeName: "test.Tests.Foo",
-                kind: MutabilityTarget.Member,
-                cause: MutabilityCause.IsNotReadonly
-            ) );
-            var diag2 = CreateDiagnosticResult( 22, 40, "good", MutabilityInspectionResult.Mutable(
-                mutableMemberPath: "good.uhoh",
-                membersTypeName: "test.Tests.Foo",
-                kind: MutabilityTarget.Member,
-                cause: MutabilityCause.IsNotReadonly
-            ) );
-            VerifyCSharpDiagnostic( s_preamble + test, diag1, diag2 );
-        }
-
-        [Test]
-		public void DocumentWithStaticField_NonReadonly_Diag() {
-			const string test = @"
-    using System;
-
-    namespace test {
-        class Tests {
-
-            internal sealed class Foo {
-                public readonly string ClientsName = ""YOLO"";
-            }
-
-            public static Foo bad = new Foo();
-
-        }
-    }";
-			AssertSingleDiagnostic( s_preamble + test, 22, 31, "bad", MutabilityInspectionResult.Mutable(
-                mutableMemberPath: "bad",
-                membersTypeName: "test.Tests.Foo",
-                kind: MutabilityTarget.Member,
-                cause: MutabilityCause.IsNotReadonly
-            ) );
-		}
-
-		[Test]
-		public void DocumentWithStaticField_NonReadonlyUnaudited_NoDiag() {
-			const string test = @"
-    using System;
-
-    namespace test {
-        class Tests {
-
-            internal class Foo {
-                public readonly string ClientsName = ""YOLO"";
-            }
-
-            [Statics.Unaudited]
-            public static Foo bad = new Foo();
-
-        }
-    }";
-			AssertNoDiagnostic( s_preamble + test );
-		}
-
-
-		[Test]
-		public void DocumentWithStaticField_NonReadonlyAudited_NoDiag() {
-			const string test = @"
-    using System;
-
-    namespace test {
-        class Tests {
-
-            internal class Foo {
-                public readonly string ClientsName = ""YOLO"";
-            }
-
-            [Statics.Audited]
-            public static Foo bad = new Foo();
-
-        }
-    }";
-			AssertNoDiagnostic( s_preamble + test );
-		}
-
-		[Test]
-		public void DocumentWithStaticField_ReadonlyButMutable_Diag() {
-			const string test = @"
-    using System;
-
-    namespace test {
-        class Tests {
-
-            internal class Foo {
-                public string ClientsName = ""YOLO"";
-            }
-
-            public static readonly Foo bad = new Foo();
-
-        }
-    }";
-			AssertSingleDiagnostic( s_preamble + test, 22, 40, "bad", MutabilityInspectionResult.Mutable(
-                mutableMemberPath: "bad.ClientsName",
-                membersTypeName: "test.Tests.Foo",
-                kind: MutabilityTarget.Member,
-                cause: MutabilityCause.IsNotReadonly
-            ) );
-		}
-
-		[Test] // X
-		public void DocumentWithStaticField_ReadonlyValueType_NoDiag() {
-			const string test = @"
-    using System;
-
-    namespace test {
-        class Tests {
-
-            public static readonly DateTime good = DateTime.Now;
-
-        }
-    }";
-			AssertNoDiagnostic( s_preamble + test );
-		}
-
-        [Test]
-        public void DocumentWithStaticField_ReadonlyNotSealedImmutableUnknownConcreteType_NoDiag() {
-            const string test = @"
-    using System;
-
-    namespace test {
-        class Tests {
-
-            internal class Foo {
-                public readonly string ClientsName = ""YOLO"";
-            }
-
-            public static readonly Foo bad = GetFoo();
-
-            private static Foo GetFoo() {
-                return new Foo();
-            }
-
-        }
-    }";
-
-			// Although a concrete instance of Foo is safe, we don't look
-			// inside GetFoo to see that its returning a concrete Foo and
-			// not some derived class.
-			AssertSingleDiagnostic( s_preamble + test, 22, 40, "bad", MutabilityInspectionResult.Mutable(
-                mutableMemberPath: "bad",
-                membersTypeName: "test.Tests.Foo",
-                kind: MutabilityTarget.Type,
-                cause: MutabilityCause.IsNotSealed
-            ) );
-		}
-
-        [Test] // X
-        public void DocumentWithStaticField_ReadonlyNotSealedImmutableKnownConcreteType_NoDiag() {
-            const string test = @"
-    using System;
-
-    namespace test {
-        class Tests {
-
-            internal class Foo {
-                public readonly string ClientsName = ""YOLO"";
-            }
-
-            public static readonly Foo bad = new Foo();
-
-        }
-    }";
-
-            AssertNoDiagnostic( s_preamble + test );
-        }
-
-		[Test] // X
-		public void DocumentWithStaticField_ReadonlySealedImmutable_NoDiag() {
-			const string test = @"
-    using System;
-
-    namespace test {
-        class Tests {
-
-            internal sealed class Foo {
-                public readonly string ClientsName = ""YOLO"";
-            }
-
-            public static readonly Foo bad = new Foo();
-
-        }
-    }";
-			AssertNoDiagnostic( s_preamble + test );
-		}
-
-		[Test]
-		public void DocumentWithStaticField_ImmutableFieldWithImmutableMarkedType_NoDiag() {
-			const string test = @"
-    using System;
-
-    namespace test {
-        class Tests {
-
-            [Objects.Immutable] // yes, this isn't actually immutable, that's the point
-            internal class Foo {
-                public string ClientsName = ""YOLO"";
-            }
-
-            public static readonly Foo good;
-
-        }
-    }";
-			AssertNoDiagnostic( s_preamble + test );
-		}
-
-        [Test] // X
-        public void DocumentWithStaticField_InterfaceWithImmutableConcreteInitializer_NoDiag() {
-            const string test = @"
-    using System;
-
-    namespace test {
-        class Tests {
-
-            interface IFoo {}
-            internal sealed class Foo : IFoo {
-                public readonly string ClientsName = ""YOLO"";
-            }
-
-            public readonly static IFoo good = new Foo();
-
-        }
-    }";
-            AssertNoDiagnostic( s_preamble + test );
-        }
-
-        [Test]
-        public void DocumentWithStaticField_InterfaceWithMutableConcreteInitializer_Diag() {
-            const string test = @"
-    using System;
-
-    namespace test {
-        class Tests {
-
-            interface IFoo {}
-            internal sealed class Foo : IFoo {
-                public string ClientsName = ""YOLO"";
-            }
-
-            public readonly static IFoo bad = new Foo();
-
-        }
-    }";
-            AssertSingleDiagnostic( s_preamble + test, 23, 41, "bad", MutabilityInspectionResult.Mutable(
-                mutableMemberPath: "bad.ClientsName",
-                membersTypeName: "System.String",
-                kind: MutabilityTarget.Member,
-                cause: MutabilityCause.IsNotReadonly
-            ) );
-        }
-
-        [Test]
-        public void DocumentWithStaticCollectionField_NonGeneric_Diag() {
-            const string test = @"
-    using System;
-
-    namespace test {
-        class Tests {
-            public static readonly System.Collections.IList bad;
-
-        }
-    }";
-            AssertSingleDiagnostic( s_preamble + test, 17, 61, "bad", MutabilityInspectionResult.Mutable(
-                mutableMemberPath: "bad",
-                membersTypeName: "System.Collections.IList",
-                kind: MutabilityTarget.Type,
-                cause: MutabilityCause.IsAnInterface
-            ) );
-        }
-
-        [Test]
-        public void DocumentWithStaticCollectionField_UnsealedContainer_Diag() {
-            const string test = @"
-    using System;
-
-    namespace test {
-        class Tests {
-            public static readonly System.Collections.Generic.List<object> bad;
-
-        }
-    }";
-            AssertSingleDiagnostic( s_preamble + test, 17, 76, "bad", MutabilityInspectionResult.Mutable(
-                mutableMemberPath: "bad",
-                membersTypeName: "System.Collections.Generic.List",
-                kind: MutabilityTarget.Type,
-                cause: MutabilityCause.IsNotSealed
-            ) );
-        }
-
-        [Test]
-        public void DocumentWithStaticImmutableCollectionField_GenericObject_Diag() {
-            const string test = @"
-    using System;
-
-    namespace test {
-        class Tests {
-            public static readonly System.Collections.Immutable.ImmutableList<object> bad;
-
-        }
-    }";
-            AssertSingleDiagnostic( s_preamble + test, 17, 87, "bad", MutabilityInspectionResult.Mutable(
-                mutableMemberPath: "bad",
-                membersTypeName: "System.Object",
-                kind: MutabilityTarget.TypeArgument,
-                cause: MutabilityCause.IsNotSealed
-            ) );
-        }
-
-        [Test]
-        public void DocumentWithStaticImmutableCollectionField_GenericImmutableObject_Diag() {
-            const string test = @"
-    using System;
-
-    namespace test {
-        class Tests {
-            public static readonly System.Collections.Immutable.ImmutableList<int> good;
-
-        }
-    }";
-            AssertNoDiagnostic( s_preamble + test );
-        }
-
-
-        [Test]
-        public void DocumentWithStaticImmutableCollectionField_GenericImmutableMarkedObject_Diag() {
-            const string test = @"
-    using System;
-
-    namespace test {
-        class Tests {
-            [Objects.Immutable]
-            class Foo {
-                void MethodsMakesMeNotDeterministicallyImmutable() {}
-            }
-            public static readonly System.Collections.Immutable.ImmutableList<Foo> good;
-
-        }
-    }";
-            AssertNoDiagnostic( s_preamble + test );
-        }
-
-
-        [Test]
-		public void DocumentWithStaticProperty_NonReadonly_Diag() {
-			const string test = @"
-    using System;
-
-    namespace test {
-        class Tests {
-
-            internal sealed class Foo {
-                public readonly string ClientsName = ""YOLO"";
-            }
-
-            public static Foo bad { get; set; }
-
-        }
-    }";
-			AssertSingleDiagnostic( s_preamble + test, 22, 13, "bad", MutabilityInspectionResult.Mutable(
-                mutableMemberPath: "bad",
-                membersTypeName: "test.Tests.Foo",
-                kind: MutabilityTarget.Member,
-                cause: MutabilityCause.IsNotReadonly
-            ) );
-		}
-
-
-		[Test]
-		public void DocumentWithStaticProperty_NonReadonlyUnaudited_NoDiag() {
-			const string test = @"
-    using System;
-
-    namespace test {
-        class Tests {
-
-            internal class Foo {
-                public readonly string ClientsName = ""YOLO"";
-            }
-
-            [Statics.Unaudited]
-            public static Foo bad { get; set; }
-
-        }
-    }";
-			AssertNoDiagnostic( s_preamble + test );
-		}
-
-		[Test]
-		public void DocumentWithStaticProperty_NonReadonlyAudited_NoDiag() {
-			const string test = @"
-    using System;
-
-    namespace test {
-        class Tests {
-
-            internal class Foo {
-                public readonly string ClientsName = ""YOLO"";
-            }
-
-            [Statics.Audited]
-            public static Foo bad { get; set; }
-
-        }
-    }";
-			AssertNoDiagnostic( s_preamble + test );
-		}
-
-		[Test]
-		public void DocumentWithStaticProperty_ReadonlyButMutable_Diag() {
-			const string test = @"
-    using System;
-
-    namespace test {
-        class Tests {
-
-            internal class Foo {
-                public string ClientsName = ""YOLO"";
-            }
-
-            public static Foo bad { get; } = new Foo()
-
-        }
-    }";
-			AssertSingleDiagnostic( s_preamble + test, 22, 13, "bad", MutabilityInspectionResult.Mutable(
-                mutableMemberPath: "bad.ClientsName",
-                membersTypeName: "System.String",
-                kind: MutabilityTarget.Member,
-                cause: MutabilityCause.IsNotReadonly
-            ) );
-		}
-
-		[Test]
-		public void DocumentWithStaticProperty_ReadonlyValueType_NoDiag() {
-			const string test = @"
-    using System;
-
-    namespace test {
-        class Tests {
-
-            public static DateTime good { get; }
-
-        }
-    }";
-			AssertNoDiagnostic( s_preamble + test );
-		}
-
-		[Test]
-		public void DocumentWithStaticProperty_ReadonlyImmutable_NoDiag() {
-			const string test = @"
-    using System;
-
-    namespace test {
-        class Tests {
-
-            internal sealed class Foo {
-                public readonly string ClientsName = ""YOLO"";
-            }
-
-            public static Foo bad { get; }
-
-        }
-    }";
-			AssertNoDiagnostic( s_preamble + test );
-		}
-
-
-		[Test]
-		public void DocumentWithStaticProperty_PrivateSetterImmutable_Diag() {
-			const string test = @"
-    using System;
-
-    namespace test {
-        class Tests {
-
-            internal sealed class Foo {
-                public readonly string ClientsName = ""YOLO"";
-            }
-
-            public static Foo bad { get; private set; }
-
-        }
-    }";
-			AssertSingleDiagnostic( s_preamble + test, 22, 13, "bad", MutabilityInspectionResult.Mutable(
-                mutableMemberPath: "bad",
-                membersTypeName: "test.Tests.Foo",
-                kind: MutabilityTarget.Member,
-                cause: MutabilityCause.IsNotReadonly
-            ) );
-		}
-
-		[Test]
-        public void DocumentWithStaticProperty_ImplementedGetter_NoDiag() {
-            const string test = @"
-    using System;
-
-    namespace test {
-        class Tests {
-
-            internal class Foo { 
-                private string m_mutable = null;
-            }
-
-            // safe, because it's not a static variable at all
-            public static Foo good { 
-                get { 
-                    return new Foo(); 
-                } 
-            }
-
-        }
-    }";
-            AssertNoDiagnostic( s_preamble + test );
-        }
-
-        [Test]
-		public void DocumentWithStaticProperty_ImmutablePropertyWithImmutableMarkedType_NoDiag() {
-			const string test = @"
-    using System;
-
-    namespace test {
-        class Tests {
-
-            [Objects.Immutable] // yes, this isn't actually immutable, that's the point
-            internal class Foo {
-                public string ClientsName = ""YOLO"";
-            }
-
-            public static Foo good { get; }
-
-        }
-    }";
-			AssertNoDiagnostic( s_preamble + test );
-		}
-
-		[Test]
-        public void DocumentWithStaticProperty_InterfaceWithImmutableConcreteInitializer_NoDiag() {
-            const string test = @"
-    using System;
-
-    namespace test {
-        class Tests {
-
-            interface IFoo {}
-            internal sealed class Foo : IFoo {
-                public readonly string ClientsName = ""YOLO"";
-            }
-
-            public static IFoo good { get; } = new Foo();
-
-        }
-    }";
-            AssertNoDiagnostic( s_preamble + test );
-        }
-
-        [Test]
-        public void DocumentWithStaticProperty_InterfaceWithMutableConcreteInitializer_Diag() {
-            const string test = @"
-    using System;
-
-    namespace test {
-        class Tests {
-
-            interface IFoo {}
-            internal sealed class Foo : IFoo {
-                public string ClientsName = ""YOLO"";
-            }
-
-            public static IFoo bad { get; } = new Foo();
-
-        }
-    }";
-            AssertSingleDiagnostic( s_preamble + test, 23, 13, "bad", MutabilityInspectionResult.Mutable(
-                mutableMemberPath: "bad.ClientsName",
-                membersTypeName: "System.String",
-                kind: MutabilityTarget.Member,
-                cause: MutabilityCause.IsNotReadonly
-            ) );
-        }
-
-		[Test]
-		public void DocumentWithOneLevelRecurrsiveTypes_Immutable_NoDiag() {
-			const string test = @"
-	using System;
-
-	namespace test {
-		class Tests {
-
-            private readonly static Foo foo = new Foo();
-
-			internal sealed class Foo {
-				public readonly Foo Instance;
-			}
-		}
-	}";
-
-			AssertNoDiagnostic( s_preamble + test );
-		}
-
-		[Test]
-		public void DocumentWithOneLevelRecurrsiveTypes_Mutable_Diag() {
-			const string test = @"
-	using System;
-
-	namespace test {
-		class Tests {
-
-            private readonly static Foo foo = new Foo();
-
-			internal class Foo {
-				public Foo Instance;
-			}
-		}
-	}";
-
-			AssertSingleDiagnostic( s_preamble + test, 18, 41, "foo", MutabilityInspectionResult.Mutable(
-                mutableMemberPath: "foo.Instance",
-                membersTypeName: "test.Tests.Foo",
-                kind: MutabilityTarget.Member,
-                cause: MutabilityCause.IsNotReadonly
-            ) );
-		}
-
-		[Test]
-		public void DocumentWithMultiLevelRecurrsiveTypes_Immutable_NoDiag() {
-			const string test = @"
-	using System;
-
-	namespace test {
-		class Tests {
-
-            private readonly static Foo foo = new Foo();
-
-			internal sealed class Foo {
-				public readonly Bar Bar = null;
-			}
-
-			internal sealed class Bar {
-				public readonly Foo Foo = new Foo();
-			}
-		}
-	}";
-
-			AssertNoDiagnostic( s_preamble + test );
-		}
-
-
-		[Test]
-		public void DocumentWithMultiLevelRecurrsiveTypes_Mutable_Diag() {
-			const string test = @"
-	using System;
-
-	namespace test {
-		class Tests {
-
-            private readonly static Foo foo = new Foo();
-
-			internal sealed class Foo {
-				public readonly Bar Bar = null; // Bar is not sealed, so this is not immutable
-			}
-
-			internal class Bar {
-				public readonly Foo Foo = new Foo();
-			}
-		}
-	}";
-
-            AssertSingleDiagnostic( s_preamble + test, 18, 41, "foo", MutabilityInspectionResult.Mutable(
-                mutableMemberPath: "foo.Bar",
-                membersTypeName: "test.Tests.Bar",
-                kind: MutabilityTarget.Type,
-                cause: MutabilityCause.IsNotSealed
-            ) );
-		}
-
-		[Test]
-		public void DocumentWithStaticField_ReadonlyUnsafeBaseClassWithNonConstructorInitializerOfUnsealedType_Diag() {
-			const string test = @"
-	using System;
-	namespace test {
-		class Tests {
-			interface IUnsafe { void Magic(); } // could be anythinggggggg
-
-			class Safe : IUnsafe {
-				void IUnsafe.Magic() {} // looks safe to me
-				public static readonly Safe Instance { get; } = new Safe();
-			}
-
-			private readonly static IUnsafe foo = Safe.Instance; // bad, Safe is not sealed
-		}
-	}";
-
-			AssertSingleDiagnostic( s_preamble + test, 23, 36, "foo", MutabilityInspectionResult.Mutable(
-                mutableMemberPath: "foo",
-                membersTypeName: "test.Tests.Safe",
-                kind: MutabilityTarget.Type,
-                cause: MutabilityCause.IsNotSealed
-            ) );
-		}
-
-		[Test]
-		public void DocumentWithStaticField_ReadonlyUnsafeBaseClassWithNonConstructorInitializerOfSealedType_NoDiag() {
-			const string test = @"
-	using System;
-	namespace test {
-		class Tests {
-			interface IUnsafe { void Magic(); } // could be anythinggggggg
-
-			sealed class Safe : IUnsafe {
-				void IUnsafe.Magic() {} // looks safe to me
-				public static readonly Safe Instance { get; } = new Safe();
-			}
-
-			private readonly static IUnsafe foo = Safe.Instance;
-		}
-	}";
-
-			AssertNoDiagnostic( s_preamble + test );
-		}
-
-		[Test]
-		public void DocumentWithStaticField_ReadonlyUnsafeBaseClassWithSafeInitializer_NoDiag2() {
-			const string test = @"
-	using System;
-	using System.Collections.Generic;
-	namespace test {
-		class Tests {
-			private readonly static IEqualityComparer<string> foo = StringComparer.Ordinal;
-		}
-	}";
-
-			AssertNoDiagnostic( s_preamble + test );
-		}
-
-		[Ignore( "This is an unlikely-to-be-used hole in the analyzer that we need to fix regardless" )]
-		public void DocumentWithStaticField_TypeIsUnsafeInitializerIsImplicitConversionFromSafeValue_Diag() {
-			const string test = @"
-	using System;
-	namespace test {
-		class Tests {
-			sealed class Foo {
-				public Foo(int xx) { x = xx; }
-
-				public static implicit operator Foo(int x) {
-					return new Foo(x);
-				}
-
-				public int x; // makes Foo mutable
-			}
-
-			private static readonly Foo foo = 3;
-		}
-	}";
-			AssertSingleDiagnostic( s_preamble + test, 26, 32, "foo", MutabilityInspectionResult.Mutable(
-                mutableMemberPath: "foo.x",
-                membersTypeName: "System.Int32",
-                kind: MutabilityTarget.Member,
-                cause: MutabilityCause.IsNotReadonly
-            ) );
-		}
-
-<<<<<<< HEAD
-		[Test, Ignore("diagnostic temporarily disabled")]
-=======
-		private void AssertNoDiagnostic( string file ) {
-			VerifyCSharpDiagnostic( file );
-		}
-
-		[Test]
->>>>>>> 4e22aee8
-		public void DocumentWithAuditedSafeThing_Diag() {
-			const string test = @"
-namespace test {
-	class tests {
-		[Statics.Audited("""", """", """")]
-		private readonly static string x = ""hey""
-	}
-}";
-			var expected = new DiagnosticResult {
-				Id = Diagnostics.UnnecessaryStaticAnnotation.Id,
-				Message = string.Format( Diagnostics.UnnecessaryStaticAnnotation.MessageFormat.ToString(), "Statics.Audited", "x" ),
-				Severity = DiagnosticSeverity.Error,
-				Locations = new[] {
-					new DiagnosticResultLocation( "Test0.cs", 17, 34),
-				}
-			};
-
-			VerifyCSharpDiagnostic( s_preamble + test, expected );
-		}
-
-		[Test]
-		public void DocumentWithUnauditedSafeThing_Diag() {
-			const string test = @"
-namespace test {
-	class tests {
-		[Statics.Unaudited( Because.ItsSketchy )]
-		private readonly static string x = ""hey""
-	}
-}";
-			var expected = new DiagnosticResult {
-				Id = Diagnostics.UnnecessaryStaticAnnotation.Id,
-				Message = string.Format( Diagnostics.UnnecessaryStaticAnnotation.MessageFormat.ToString(), "Statics.Unaudited", "x" ),
-				Severity = DiagnosticSeverity.Error,
-				Locations = new[] {
-					new DiagnosticResultLocation( "Test0.cs", 17, 34),
-				}
-			};
-
-			VerifyCSharpDiagnostic( s_preamble + test, expected );
-		}
-
-		[Test]
-		public void DocumentWithConflictingAnnotations_Diag() {
-			const string test = @"
-namespace test {
-	class tests {
-		[Statics.Unaudited( Because.ItsSketchy )]
-		[Statics.Audited("""", """", """")]
-		private static string x = ""hey""
-	}
-}";
-			var expected = new DiagnosticResult {
-				Id = Diagnostics.ConflictingStaticAnnotation.Id,
-				Message = Diagnostics.ConflictingStaticAnnotation.MessageFormat.ToString(),
-				Severity = DiagnosticSeverity.Error,
-				Locations = new[] {
-					new DiagnosticResultLocation( "Test0.cs", 17, 25),
-				}
-			};
-
-			VerifyCSharpDiagnostic( s_preamble + test, expected );
-		}
-
-        [Test]
-        public void ReadOnlyProperty_NoDiagnostic() {
-            const string test = @"
- namespace test {
-    class tests {
-        public static int ReadOnlyProperty { get; }
-    }
-}";
-            AssertNoDiagnostic( s_preamble + test );
-        }
-
-        [Test]
-        public void ReadOnlyPropertyWithInitializer_NoDiagnostic() {
-            const string test = @"
- namespace test {
-    class tests {
-        public static object readonlyproperty { get; } = new string();
-    }
-}";
-            AssertNoDiagnostic( s_preamble + test );
-        }
-
-        [Test]
-        public void NonReadOnlyProperty_Diagnostic() {
-            const string test = @"
- namespace test {
-    class tests {
-        public static int PropertyWithSetter { get; set; }
-    }
-}";
-			AssertSingleDiagnostic( s_preamble + test, 15, 9, "PropertyWithSetter", MutabilityInspectionResult.Mutable(
-                mutableMemberPath: "PropertyWithSetter",
-                membersTypeName: "Widget",
-                kind: MutabilityTarget.Member,
-                cause: MutabilityCause.IsNotReadonly
-            ) );
-        }
-
-        [Test]
-        public void PropertyWithImplementedGetterOnly_NoDiagnostic() {
-            const string test = @"
- namespace test {
-    class tests {
-        [Statics.Unaudited("""", """", """")]
-        public static int[] m_things;
-
-        public static int[] Things {
-            get { m_things = value; }
-        }
-    }
-}";
-            AssertNoDiagnostic( s_preamble + test );
-        }
-
-		[Test]
-		public void NonAutoPropertyWithInitializer_NoDiagnostic() {
-			const string test = @"
- namespace test {
-    class tests {
-        public static int[] shittyarray => new int[] {1,2,3};
-    }
-}";
-			AssertNoDiagnostic( s_preamble + test );
-		}
-
-        [Test]
-        public void PropertyWithImplementedSetterOnly_NoDiagnostic() {
-            const string test = @"
- namespace test {
-    sealed class tests {
-        [Statics.Unaudited("""", """", """")]
-        public static int[] m_things;
-
-        public static int[] Things {
-            set { m_things = value; }
-        }
-    }
-}";
-
-            AssertNoDiagnostic( s_preamble + test );
-        }
-
-        [Test]
-        public void PropertyWithImplementedGetterSetter_NoDiagnostic() {
-            const string test = @"
- namespace test {
-    sealed class tests {
-        [Statics.Unaudited("""", """", """")]
-        public static int[] m_things;
-
-        public static int[] Things {
-            get { return m_things; }
-            set { m_things = value; }
-        }
-    }
-}";
-
-            AssertNoDiagnostic( s_preamble + test );
-        }
-
-
-		private void AssertNoDiagnostic( string file ) {
-			VerifyCSharpDiagnostic( file );
-		}
-
-		private void AssertSingleDiagnostic( string file, int line, int column, string fieldOrProp, MutabilityInspectionResult inspectionResult ) {
-
-            DiagnosticResult result = CreateDiagnosticResult( line, column, fieldOrProp, inspectionResult );
-            VerifyCSharpDiagnostic( file, result );
-        }
-
-        private static DiagnosticResult CreateDiagnosticResult( int line, int column, string fieldOrProp, MutabilityInspectionResult result ) {
-            var reason = s_formatter.Format( result );
-
-            return new DiagnosticResult {
-                Id = Diagnostics.UnsafeStatic.Id,
-                Message = string.Format( Diagnostics.UnsafeStatic.MessageFormat.ToString(), fieldOrProp, reason ),
-                Severity = DiagnosticSeverity.Error,
-                Locations = new[] {
-                    new DiagnosticResultLocation( "Test0.cs", line, column )
-                }
-            };
-        }
-    }
-}
+using System;
+using System.Collections.Generic;
+using System.Linq;
+using System.Text;
+using D2L.CodeStyle.Analyzers.Test.Verifiers;
+using Microsoft.CodeAnalysis;
+using Microsoft.CodeAnalysis.Diagnostics;
+using NUnit.Framework;
+using D2L.CodeStyle.Analyzers.Common;
+
+namespace D2L.CodeStyle.Analyzers.UnsafeStatics {
+
+	internal sealed class UnsafeStaticsAnalyzerTests : DiagnosticVerifier {
+        private static readonly MutabilityInspectionResultFormatter s_formatter = new MutabilityInspectionResultFormatter();
+
+        protected override DiagnosticAnalyzer GetCSharpDiagnosticAnalyzer() {
+			return new UnsafeStaticsAnalyzer();
+		}
+
+		private const string s_preamble = @"
+using D2L.CodeStyle.Annotations;
+namespace D2L.CodeStyle.Annotations {
+	public class Statics {
+		public class Audited : Attribute {}
+		public class Unaudited : Attribute {}
+	}
+	public class Objects {
+		public class Immutable : Attribute {}
+	}
+}
+";
+
+		[Test]
+		public void EmptyDocument_NoDiag() {
+			const string test = @"";
+
+			VerifyCSharpDiagnostic( s_preamble + test );
+		}
+
+		[Test] // X
+		public void DocumentWithoutStatic_NoDiag() {
+			const string test = @"
+    using System;
+
+    namespace test {
+        class Tests {
+
+            public DateTime good = DateTime.Now;
+            public DateTime goodToo { get; set; }
+
+        }
+    }";
+			AssertNoDiagnostic( s_preamble + test );
+		}
+
+		[Test] // X
+        public void DocumentWithStatic_ReadonlySelfReferencingStatic_NoDiag() {
+            const string test = @"
+    using System;
+
+    namespace test {
+        class Tests {
+
+            public sealed class Foo {
+                public static readonly Foo Default = new Foo();
+            }
+            public static readonly Foo good = new Foo();
+
+        }
+    }";
+            AssertNoDiagnostic( s_preamble + test );
+        }
+
+        [Test]
+        public void DocumentWithStatic_ReadonlySelfReferencingStaticOfMutableType_Diag() {
+            const string test = @"
+    using System;
+
+    namespace test {
+        class Tests {
+
+            public sealed class Foo {
+                private int uhoh = 1;
+                public static readonly Foo Default = new Foo();
+            }
+            public static readonly Foo good = new Foo();
+
+        }
+    }";
+            var diag1 = CreateDiagnosticResult( 20, 44, "Default", MutabilityInspectionResult.Mutable(
+                mutableMemberPath: "Default.uhoh",
+                membersTypeName: "test.Tests.Foo",
+                kind: MutabilityTarget.Member,
+                cause: MutabilityCause.IsNotReadonly
+            ) );
+            var diag2 = CreateDiagnosticResult( 22, 40, "good", MutabilityInspectionResult.Mutable(
+                mutableMemberPath: "good.uhoh",
+                membersTypeName: "test.Tests.Foo",
+                kind: MutabilityTarget.Member,
+                cause: MutabilityCause.IsNotReadonly
+            ) );
+            VerifyCSharpDiagnostic( s_preamble + test, diag1, diag2 );
+        }
+
+        [Test]
+		public void DocumentWithStaticField_NonReadonly_Diag() {
+			const string test = @"
+    using System;
+
+    namespace test {
+        class Tests {
+
+            internal sealed class Foo {
+                public readonly string ClientsName = ""YOLO"";
+            }
+
+            public static Foo bad = new Foo();
+
+        }
+    }";
+			AssertSingleDiagnostic( s_preamble + test, 22, 31, "bad", MutabilityInspectionResult.Mutable(
+                mutableMemberPath: "bad",
+                membersTypeName: "test.Tests.Foo",
+                kind: MutabilityTarget.Member,
+                cause: MutabilityCause.IsNotReadonly
+            ) );
+		}
+
+		[Test]
+		public void DocumentWithStaticField_NonReadonlyUnaudited_NoDiag() {
+			const string test = @"
+    using System;
+
+    namespace test {
+        class Tests {
+
+            internal class Foo {
+                public readonly string ClientsName = ""YOLO"";
+            }
+
+            [Statics.Unaudited]
+            public static Foo bad = new Foo();
+
+        }
+    }";
+			AssertNoDiagnostic( s_preamble + test );
+		}
+
+
+		[Test]
+		public void DocumentWithStaticField_NonReadonlyAudited_NoDiag() {
+			const string test = @"
+    using System;
+
+    namespace test {
+        class Tests {
+
+            internal class Foo {
+                public readonly string ClientsName = ""YOLO"";
+            }
+
+            [Statics.Audited]
+            public static Foo bad = new Foo();
+
+        }
+    }";
+			AssertNoDiagnostic( s_preamble + test );
+		}
+
+		[Test]
+		public void DocumentWithStaticField_ReadonlyButMutable_Diag() {
+			const string test = @"
+    using System;
+
+    namespace test {
+        class Tests {
+
+            internal class Foo {
+                public string ClientsName = ""YOLO"";
+            }
+
+            public static readonly Foo bad = new Foo();
+
+        }
+    }";
+			AssertSingleDiagnostic( s_preamble + test, 22, 40, "bad", MutabilityInspectionResult.Mutable(
+                mutableMemberPath: "bad.ClientsName",
+                membersTypeName: "test.Tests.Foo",
+                kind: MutabilityTarget.Member,
+                cause: MutabilityCause.IsNotReadonly
+            ) );
+		}
+
+		[Test] // X
+		public void DocumentWithStaticField_ReadonlyValueType_NoDiag() {
+			const string test = @"
+    using System;
+
+    namespace test {
+        class Tests {
+
+            public static readonly DateTime good = DateTime.Now;
+
+        }
+    }";
+			AssertNoDiagnostic( s_preamble + test );
+		}
+
+        [Test]
+        public void DocumentWithStaticField_ReadonlyNotSealedImmutableUnknownConcreteType_NoDiag() {
+            const string test = @"
+    using System;
+
+    namespace test {
+        class Tests {
+
+            internal class Foo {
+                public readonly string ClientsName = ""YOLO"";
+            }
+
+            public static readonly Foo bad = GetFoo();
+
+            private static Foo GetFoo() {
+                return new Foo();
+            }
+
+        }
+    }";
+
+			// Although a concrete instance of Foo is safe, we don't look
+			// inside GetFoo to see that its returning a concrete Foo and
+			// not some derived class.
+			AssertSingleDiagnostic( s_preamble + test, 22, 40, "bad", MutabilityInspectionResult.Mutable(
+                mutableMemberPath: "bad",
+                membersTypeName: "test.Tests.Foo",
+                kind: MutabilityTarget.Type,
+                cause: MutabilityCause.IsNotSealed
+            ) );
+		}
+
+        [Test] // X
+        public void DocumentWithStaticField_ReadonlyNotSealedImmutableKnownConcreteType_NoDiag() {
+            const string test = @"
+    using System;
+
+    namespace test {
+        class Tests {
+
+            internal class Foo {
+                public readonly string ClientsName = ""YOLO"";
+            }
+
+            public static readonly Foo bad = new Foo();
+
+        }
+    }";
+
+            AssertNoDiagnostic( s_preamble + test );
+        }
+
+		[Test] // X
+		public void DocumentWithStaticField_ReadonlySealedImmutable_NoDiag() {
+			const string test = @"
+    using System;
+
+    namespace test {
+        class Tests {
+
+            internal sealed class Foo {
+                public readonly string ClientsName = ""YOLO"";
+            }
+
+            public static readonly Foo bad = new Foo();
+
+        }
+    }";
+			AssertNoDiagnostic( s_preamble + test );
+		}
+
+		[Test]
+		public void DocumentWithStaticField_ImmutableFieldWithImmutableMarkedType_NoDiag() {
+			const string test = @"
+    using System;
+
+    namespace test {
+        class Tests {
+
+            [Objects.Immutable] // yes, this isn't actually immutable, that's the point
+            internal class Foo {
+                public string ClientsName = ""YOLO"";
+            }
+
+            public static readonly Foo good;
+
+        }
+    }";
+			AssertNoDiagnostic( s_preamble + test );
+		}
+
+        [Test] // X
+        public void DocumentWithStaticField_InterfaceWithImmutableConcreteInitializer_NoDiag() {
+            const string test = @"
+    using System;
+
+    namespace test {
+        class Tests {
+
+            interface IFoo {}
+            internal sealed class Foo : IFoo {
+                public readonly string ClientsName = ""YOLO"";
+            }
+
+            public readonly static IFoo good = new Foo();
+
+        }
+    }";
+            AssertNoDiagnostic( s_preamble + test );
+        }
+
+        [Test]
+        public void DocumentWithStaticField_InterfaceWithMutableConcreteInitializer_Diag() {
+            const string test = @"
+    using System;
+
+    namespace test {
+        class Tests {
+
+            interface IFoo {}
+            internal sealed class Foo : IFoo {
+                public string ClientsName = ""YOLO"";
+            }
+
+            public readonly static IFoo bad = new Foo();
+
+        }
+    }";
+            AssertSingleDiagnostic( s_preamble + test, 23, 41, "bad", MutabilityInspectionResult.Mutable(
+                mutableMemberPath: "bad.ClientsName",
+                membersTypeName: "System.String",
+                kind: MutabilityTarget.Member,
+                cause: MutabilityCause.IsNotReadonly
+            ) );
+        }
+
+        [Test]
+        public void DocumentWithStaticCollectionField_NonGeneric_Diag() {
+            const string test = @"
+    using System;
+
+    namespace test {
+        class Tests {
+            public static readonly System.Collections.IList bad;
+
+        }
+    }";
+            AssertSingleDiagnostic( s_preamble + test, 17, 61, "bad", MutabilityInspectionResult.Mutable(
+                mutableMemberPath: "bad",
+                membersTypeName: "System.Collections.IList",
+                kind: MutabilityTarget.Type,
+                cause: MutabilityCause.IsAnInterface
+            ) );
+        }
+
+        [Test]
+        public void DocumentWithStaticCollectionField_UnsealedContainer_Diag() {
+            const string test = @"
+    using System;
+
+    namespace test {
+        class Tests {
+            public static readonly System.Collections.Generic.List<object> bad;
+
+        }
+    }";
+            AssertSingleDiagnostic( s_preamble + test, 17, 76, "bad", MutabilityInspectionResult.Mutable(
+                mutableMemberPath: "bad",
+                membersTypeName: "System.Collections.Generic.List",
+                kind: MutabilityTarget.Type,
+                cause: MutabilityCause.IsNotSealed
+            ) );
+        }
+
+        [Test]
+        public void DocumentWithStaticImmutableCollectionField_GenericObject_Diag() {
+            const string test = @"
+    using System;
+
+    namespace test {
+        class Tests {
+            public static readonly System.Collections.Immutable.ImmutableList<object> bad;
+
+        }
+    }";
+            AssertSingleDiagnostic( s_preamble + test, 17, 87, "bad", MutabilityInspectionResult.Mutable(
+                mutableMemberPath: "bad",
+                membersTypeName: "System.Object",
+                kind: MutabilityTarget.TypeArgument,
+                cause: MutabilityCause.IsNotSealed
+            ) );
+        }
+
+        [Test]
+        public void DocumentWithStaticImmutableCollectionField_GenericImmutableObject_Diag() {
+            const string test = @"
+    using System;
+
+    namespace test {
+        class Tests {
+            public static readonly System.Collections.Immutable.ImmutableList<int> good;
+
+        }
+    }";
+            AssertNoDiagnostic( s_preamble + test );
+        }
+
+
+        [Test]
+        public void DocumentWithStaticImmutableCollectionField_GenericImmutableMarkedObject_Diag() {
+            const string test = @"
+    using System;
+
+    namespace test {
+        class Tests {
+            [Objects.Immutable]
+            class Foo {
+                void MethodsMakesMeNotDeterministicallyImmutable() {}
+            }
+            public static readonly System.Collections.Immutable.ImmutableList<Foo> good;
+
+        }
+    }";
+            AssertNoDiagnostic( s_preamble + test );
+        }
+
+
+        [Test]
+		public void DocumentWithStaticProperty_NonReadonly_Diag() {
+			const string test = @"
+    using System;
+
+    namespace test {
+        class Tests {
+
+            internal sealed class Foo {
+                public readonly string ClientsName = ""YOLO"";
+            }
+
+            public static Foo bad { get; set; }
+
+        }
+    }";
+			AssertSingleDiagnostic( s_preamble + test, 22, 13, "bad", MutabilityInspectionResult.Mutable(
+                mutableMemberPath: "bad",
+                membersTypeName: "test.Tests.Foo",
+                kind: MutabilityTarget.Member,
+                cause: MutabilityCause.IsNotReadonly
+            ) );
+		}
+
+
+		[Test]
+		public void DocumentWithStaticProperty_NonReadonlyUnaudited_NoDiag() {
+			const string test = @"
+    using System;
+
+    namespace test {
+        class Tests {
+
+            internal class Foo {
+                public readonly string ClientsName = ""YOLO"";
+            }
+
+            [Statics.Unaudited]
+            public static Foo bad { get; set; }
+
+        }
+    }";
+			AssertNoDiagnostic( s_preamble + test );
+		}
+
+		[Test]
+		public void DocumentWithStaticProperty_NonReadonlyAudited_NoDiag() {
+			const string test = @"
+    using System;
+
+    namespace test {
+        class Tests {
+
+            internal class Foo {
+                public readonly string ClientsName = ""YOLO"";
+            }
+
+            [Statics.Audited]
+            public static Foo bad { get; set; }
+
+        }
+    }";
+			AssertNoDiagnostic( s_preamble + test );
+		}
+
+		[Test]
+		public void DocumentWithStaticProperty_ReadonlyButMutable_Diag() {
+			const string test = @"
+    using System;
+
+    namespace test {
+        class Tests {
+
+            internal class Foo {
+                public string ClientsName = ""YOLO"";
+            }
+
+            public static Foo bad { get; } = new Foo()
+
+        }
+    }";
+			AssertSingleDiagnostic( s_preamble + test, 22, 13, "bad", MutabilityInspectionResult.Mutable(
+                mutableMemberPath: "bad.ClientsName",
+                membersTypeName: "System.String",
+                kind: MutabilityTarget.Member,
+                cause: MutabilityCause.IsNotReadonly
+            ) );
+		}
+
+		[Test]
+		public void DocumentWithStaticProperty_ReadonlyValueType_NoDiag() {
+			const string test = @"
+    using System;
+
+    namespace test {
+        class Tests {
+
+            public static DateTime good { get; }
+
+        }
+    }";
+			AssertNoDiagnostic( s_preamble + test );
+		}
+
+		[Test]
+		public void DocumentWithStaticProperty_ReadonlyImmutable_NoDiag() {
+			const string test = @"
+    using System;
+
+    namespace test {
+        class Tests {
+
+            internal sealed class Foo {
+                public readonly string ClientsName = ""YOLO"";
+            }
+
+            public static Foo bad { get; }
+
+        }
+    }";
+			AssertNoDiagnostic( s_preamble + test );
+		}
+
+
+		[Test]
+		public void DocumentWithStaticProperty_PrivateSetterImmutable_Diag() {
+			const string test = @"
+    using System;
+
+    namespace test {
+        class Tests {
+
+            internal sealed class Foo {
+                public readonly string ClientsName = ""YOLO"";
+            }
+
+            public static Foo bad { get; private set; }
+
+        }
+    }";
+			AssertSingleDiagnostic( s_preamble + test, 22, 13, "bad", MutabilityInspectionResult.Mutable(
+                mutableMemberPath: "bad",
+                membersTypeName: "test.Tests.Foo",
+                kind: MutabilityTarget.Member,
+                cause: MutabilityCause.IsNotReadonly
+            ) );
+		}
+
+		[Test]
+        public void DocumentWithStaticProperty_ImplementedGetter_NoDiag() {
+            const string test = @"
+    using System;
+
+    namespace test {
+        class Tests {
+
+            internal class Foo { 
+                private string m_mutable = null;
+            }
+
+            // safe, because it's not a static variable at all
+            public static Foo good { 
+                get { 
+                    return new Foo(); 
+                } 
+            }
+
+        }
+    }";
+            AssertNoDiagnostic( s_preamble + test );
+        }
+
+        [Test]
+		public void DocumentWithStaticProperty_ImmutablePropertyWithImmutableMarkedType_NoDiag() {
+			const string test = @"
+    using System;
+
+    namespace test {
+        class Tests {
+
+            [Objects.Immutable] // yes, this isn't actually immutable, that's the point
+            internal class Foo {
+                public string ClientsName = ""YOLO"";
+            }
+
+            public static Foo good { get; }
+
+        }
+    }";
+			AssertNoDiagnostic( s_preamble + test );
+		}
+
+		[Test]
+        public void DocumentWithStaticProperty_InterfaceWithImmutableConcreteInitializer_NoDiag() {
+            const string test = @"
+    using System;
+
+    namespace test {
+        class Tests {
+
+            interface IFoo {}
+            internal sealed class Foo : IFoo {
+                public readonly string ClientsName = ""YOLO"";
+            }
+
+            public static IFoo good { get; } = new Foo();
+
+        }
+    }";
+            AssertNoDiagnostic( s_preamble + test );
+        }
+
+        [Test]
+        public void DocumentWithStaticProperty_InterfaceWithMutableConcreteInitializer_Diag() {
+            const string test = @"
+    using System;
+
+    namespace test {
+        class Tests {
+
+            interface IFoo {}
+            internal sealed class Foo : IFoo {
+                public string ClientsName = ""YOLO"";
+            }
+
+            public static IFoo bad { get; } = new Foo();
+
+        }
+    }";
+            AssertSingleDiagnostic( s_preamble + test, 23, 13, "bad", MutabilityInspectionResult.Mutable(
+                mutableMemberPath: "bad.ClientsName",
+                membersTypeName: "System.String",
+                kind: MutabilityTarget.Member,
+                cause: MutabilityCause.IsNotReadonly
+            ) );
+        }
+
+		[Test]
+		public void DocumentWithOneLevelRecurrsiveTypes_Immutable_NoDiag() {
+			const string test = @"
+	using System;
+
+	namespace test {
+		class Tests {
+
+            private readonly static Foo foo = new Foo();
+
+			internal sealed class Foo {
+				public readonly Foo Instance;
+			}
+		}
+	}";
+
+			AssertNoDiagnostic( s_preamble + test );
+		}
+
+		[Test]
+		public void DocumentWithOneLevelRecurrsiveTypes_Mutable_Diag() {
+			const string test = @"
+	using System;
+
+	namespace test {
+		class Tests {
+
+            private readonly static Foo foo = new Foo();
+
+			internal class Foo {
+				public Foo Instance;
+			}
+		}
+	}";
+
+			AssertSingleDiagnostic( s_preamble + test, 18, 41, "foo", MutabilityInspectionResult.Mutable(
+                mutableMemberPath: "foo.Instance",
+                membersTypeName: "test.Tests.Foo",
+                kind: MutabilityTarget.Member,
+                cause: MutabilityCause.IsNotReadonly
+            ) );
+		}
+
+		[Test]
+		public void DocumentWithMultiLevelRecurrsiveTypes_Immutable_NoDiag() {
+			const string test = @"
+	using System;
+
+	namespace test {
+		class Tests {
+
+            private readonly static Foo foo = new Foo();
+
+			internal sealed class Foo {
+				public readonly Bar Bar = null;
+			}
+
+			internal sealed class Bar {
+				public readonly Foo Foo = new Foo();
+			}
+		}
+	}";
+
+			AssertNoDiagnostic( s_preamble + test );
+		}
+
+
+		[Test]
+		public void DocumentWithMultiLevelRecurrsiveTypes_Mutable_Diag() {
+			const string test = @"
+	using System;
+
+	namespace test {
+		class Tests {
+
+            private readonly static Foo foo = new Foo();
+
+			internal sealed class Foo {
+				public readonly Bar Bar = null; // Bar is not sealed, so this is not immutable
+			}
+
+			internal class Bar {
+				public readonly Foo Foo = new Foo();
+			}
+		}
+	}";
+
+            AssertSingleDiagnostic( s_preamble + test, 18, 41, "foo", MutabilityInspectionResult.Mutable(
+                mutableMemberPath: "foo.Bar",
+                membersTypeName: "test.Tests.Bar",
+                kind: MutabilityTarget.Type,
+                cause: MutabilityCause.IsNotSealed
+            ) );
+		}
+
+		[Test]
+		public void DocumentWithStaticField_ReadonlyUnsafeBaseClassWithNonConstructorInitializerOfUnsealedType_Diag() {
+			const string test = @"
+	using System;
+	namespace test {
+		class Tests {
+			interface IUnsafe { void Magic(); } // could be anythinggggggg
+
+			class Safe : IUnsafe {
+				void IUnsafe.Magic() {} // looks safe to me
+				public static readonly Safe Instance { get; } = new Safe();
+			}
+
+			private readonly static IUnsafe foo = Safe.Instance; // bad, Safe is not sealed
+		}
+	}";
+
+			AssertSingleDiagnostic( s_preamble + test, 23, 36, "foo", MutabilityInspectionResult.Mutable(
+                mutableMemberPath: "foo",
+                membersTypeName: "test.Tests.Safe",
+                kind: MutabilityTarget.Type,
+                cause: MutabilityCause.IsNotSealed
+            ) );
+		}
+
+		[Test]
+		public void DocumentWithStaticField_ReadonlyUnsafeBaseClassWithNonConstructorInitializerOfSealedType_NoDiag() {
+			const string test = @"
+	using System;
+	namespace test {
+		class Tests {
+			interface IUnsafe { void Magic(); } // could be anythinggggggg
+
+			sealed class Safe : IUnsafe {
+				void IUnsafe.Magic() {} // looks safe to me
+				public static readonly Safe Instance { get; } = new Safe();
+			}
+
+			private readonly static IUnsafe foo = Safe.Instance;
+		}
+	}";
+
+			AssertNoDiagnostic( s_preamble + test );
+		}
+
+		[Test]
+		public void DocumentWithStaticField_ReadonlyUnsafeBaseClassWithSafeInitializer_NoDiag2() {
+			const string test = @"
+	using System;
+	using System.Collections.Generic;
+	namespace test {
+		class Tests {
+			private readonly static IEqualityComparer<string> foo = StringComparer.Ordinal;
+		}
+	}";
+
+			AssertNoDiagnostic( s_preamble + test );
+		}
+
+		[Ignore( "This is an unlikely-to-be-used hole in the analyzer that we need to fix regardless" )]
+		public void DocumentWithStaticField_TypeIsUnsafeInitializerIsImplicitConversionFromSafeValue_Diag() {
+			const string test = @"
+	using System;
+	namespace test {
+		class Tests {
+			sealed class Foo {
+				public Foo(int xx) { x = xx; }
+
+				public static implicit operator Foo(int x) {
+					return new Foo(x);
+				}
+
+				public int x; // makes Foo mutable
+			}
+
+			private static readonly Foo foo = 3;
+		}
+	}";
+			AssertSingleDiagnostic( s_preamble + test, 26, 32, "foo", MutabilityInspectionResult.Mutable(
+                mutableMemberPath: "foo.x",
+                membersTypeName: "System.Int32",
+                kind: MutabilityTarget.Member,
+                cause: MutabilityCause.IsNotReadonly
+            ) );
+		}
+
+		[Test]
+		public void DocumentWithAuditedSafeThing_Diag() {
+			const string test = @"
+namespace test {
+	class tests {
+		[Statics.Audited("""", """", """")]
+		private readonly static string x = ""hey""
+	}
+}";
+			var expected = new DiagnosticResult {
+				Id = Diagnostics.UnnecessaryStaticAnnotation.Id,
+				Message = string.Format( Diagnostics.UnnecessaryStaticAnnotation.MessageFormat.ToString(), "Statics.Audited", "x" ),
+				Severity = DiagnosticSeverity.Error,
+				Locations = new[] {
+					new DiagnosticResultLocation( "Test0.cs", 17, 34),
+				}
+			};
+
+			VerifyCSharpDiagnostic( s_preamble + test, expected );
+		}
+
+		[Test]
+		public void DocumentWithUnauditedSafeThing_Diag() {
+			const string test = @"
+namespace test {
+	class tests {
+		[Statics.Unaudited( Because.ItsSketchy )]
+		private readonly static string x = ""hey""
+	}
+}";
+			var expected = new DiagnosticResult {
+				Id = Diagnostics.UnnecessaryStaticAnnotation.Id,
+				Message = string.Format( Diagnostics.UnnecessaryStaticAnnotation.MessageFormat.ToString(), "Statics.Unaudited", "x" ),
+				Severity = DiagnosticSeverity.Error,
+				Locations = new[] {
+					new DiagnosticResultLocation( "Test0.cs", 17, 34),
+				}
+			};
+
+			VerifyCSharpDiagnostic( s_preamble + test, expected );
+		}
+
+		[Test]
+		public void DocumentWithConflictingAnnotations_Diag() {
+			const string test = @"
+namespace test {
+	class tests {
+		[Statics.Unaudited( Because.ItsSketchy )]
+		[Statics.Audited("""", """", """")]
+		private static string x = ""hey""
+	}
+}";
+			var expected = new DiagnosticResult {
+				Id = Diagnostics.ConflictingStaticAnnotation.Id,
+				Message = Diagnostics.ConflictingStaticAnnotation.MessageFormat.ToString(),
+				Severity = DiagnosticSeverity.Error,
+				Locations = new[] {
+					new DiagnosticResultLocation( "Test0.cs", 17, 25),
+				}
+			};
+
+			VerifyCSharpDiagnostic( s_preamble + test, expected );
+		}
+
+        [Test]
+        public void ReadOnlyProperty_NoDiagnostic() {
+            const string test = @"
+ namespace test {
+    class tests {
+        public static int ReadOnlyProperty { get; }
+    }
+}";
+            AssertNoDiagnostic( s_preamble + test );
+        }
+
+        [Test]
+        public void ReadOnlyPropertyWithInitializer_NoDiagnostic() {
+            const string test = @"
+ namespace test {
+    class tests {
+        public static object readonlyproperty { get; } = new string();
+    }
+}";
+            AssertNoDiagnostic( s_preamble + test );
+        }
+
+        [Test]
+        public void NonReadOnlyProperty_Diagnostic() {
+            const string test = @"
+ namespace test {
+    class tests {
+        public static int PropertyWithSetter { get; set; }
+    }
+}";
+			AssertSingleDiagnostic( s_preamble + test, 15, 9, "PropertyWithSetter", MutabilityInspectionResult.Mutable(
+                mutableMemberPath: "PropertyWithSetter",
+                membersTypeName: "Widget",
+                kind: MutabilityTarget.Member,
+                cause: MutabilityCause.IsNotReadonly
+            ) );
+        }
+
+        [Test]
+        public void PropertyWithImplementedGetterOnly_NoDiagnostic() {
+            const string test = @"
+ namespace test {
+    class tests {
+        [Statics.Unaudited("""", """", """")]
+        public static int[] m_things;
+
+        public static int[] Things {
+            get { m_things = value; }
+        }
+    }
+}";
+            AssertNoDiagnostic( s_preamble + test );
+        }
+
+		[Test]
+		public void NonAutoPropertyWithInitializer_NoDiagnostic() {
+			const string test = @"
+ namespace test {
+    class tests {
+        public static int[] shittyarray => new int[] {1,2,3};
+    }
+}";
+			AssertNoDiagnostic( s_preamble + test );
+		}
+
+        [Test]
+        public void PropertyWithImplementedSetterOnly_NoDiagnostic() {
+            const string test = @"
+ namespace test {
+    sealed class tests {
+        [Statics.Unaudited("""", """", """")]
+        public static int[] m_things;
+
+        public static int[] Things {
+            set { m_things = value; }
+        }
+    }
+}";
+
+            AssertNoDiagnostic( s_preamble + test );
+        }
+
+        [Test]
+        public void PropertyWithImplementedGetterSetter_NoDiagnostic() {
+            const string test = @"
+ namespace test {
+    sealed class tests {
+        [Statics.Unaudited("""", """", """")]
+        public static int[] m_things;
+
+        public static int[] Things {
+            get { return m_things; }
+            set { m_things = value; }
+        }
+    }
+}";
+
+            AssertNoDiagnostic( s_preamble + test );
+        }
+
+
+		private void AssertNoDiagnostic( string file ) {
+			VerifyCSharpDiagnostic( file );
+		}
+
+		private void AssertSingleDiagnostic( string file, int line, int column, string fieldOrProp, MutabilityInspectionResult inspectionResult ) {
+
+            DiagnosticResult result = CreateDiagnosticResult( line, column, fieldOrProp, inspectionResult );
+            VerifyCSharpDiagnostic( file, result );
+        }
+
+        private static DiagnosticResult CreateDiagnosticResult( int line, int column, string fieldOrProp, MutabilityInspectionResult result ) {
+            var reason = s_formatter.Format( result );
+
+            return new DiagnosticResult {
+                Id = Diagnostics.UnsafeStatic.Id,
+                Message = string.Format( Diagnostics.UnsafeStatic.MessageFormat.ToString(), fieldOrProp, reason ),
+                Severity = DiagnosticSeverity.Error,
+                Locations = new[] {
+                    new DiagnosticResultLocation( "Test0.cs", line, column )
+                }
+            };
+        }
+    }
+}